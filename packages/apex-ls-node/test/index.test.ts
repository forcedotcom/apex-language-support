/*
 * Copyright (c) 2025, salesforce.com, inc.
 * All rights reserved.
 * Licensed under the BSD 3-Clause license.
 * For full license text, see LICENSE.txt file in the
 * repo root or https://opensource.org/licenses/BSD-3-Clause
 */

import {
  DidChangeTextDocumentParams,
  DidCloseTextDocumentParams,
  DidOpenTextDocumentParams,
  DidSaveTextDocumentParams,
} from 'vscode-languageserver';

// Define handler types
type OnDidOpenTextDocumentHandler = (params: DidOpenTextDocumentParams) => void;
type OnDidChangeTextDocumentHandler = (
  params: DidChangeTextDocumentParams,
) => void;
type OnDidCloseTextDocumentHandler = (
  params: DidCloseTextDocumentParams,
) => void;
type OnDidSaveTextDocumentHandler = (params: DidSaveTextDocumentParams) => void;

interface MockHandlerStore {
  onDidOpenTextDocument: OnDidOpenTextDocumentHandler | null;
  onDidChangeTextDocument: OnDidChangeTextDocumentHandler | null;
  onDidCloseTextDocument: OnDidCloseTextDocumentHandler | null;
  onDidSaveTextDocument: OnDidSaveTextDocumentHandler | null;
}

// Store mock handlers
const mockHandlers: MockHandlerStore = {
  onDidOpenTextDocument: null,
  onDidChangeTextDocument: null,
  onDidCloseTextDocument: null,
  onDidSaveTextDocument: null,
};

const mockConsole = {
  info: jest.fn(),
};

// Define the mock connection type to avoid circular references
interface MockConnection {
  onInitialize: jest.Mock;
  onInitialized: jest.Mock;
  listen: jest.Mock;
  console: typeof mockConsole;
  onDidOpenTextDocument: jest.Mock;
  onDidChangeTextDocument: jest.Mock;
  onDidCloseTextDocument: jest.Mock;
  onDidSaveTextDocument: jest.Mock;
  onCompletion: jest.Mock;
  onHover: jest.Mock;
  onShutdown: jest.Mock;
  onExit: jest.Mock;
  sendNotification: jest.Mock;
  onDocumentSymbol: jest.Mock;
}

// Pre-create the mock connection with minimal properties
const mockConnection: MockConnection = {
  onInitialize: jest.fn(),
  onInitialized: jest.fn(),
  listen: jest.fn(),
  console: mockConsole,
  onDidOpenTextDocument: jest.fn(),
  onDidChangeTextDocument: jest.fn(),
  onDidCloseTextDocument: jest.fn(),
  onDidSaveTextDocument: jest.fn(),
  onCompletion: jest.fn(),
  onHover: jest.fn(),
  onShutdown: jest.fn(),
  onExit: jest.fn(),
  sendNotification: jest.fn(),
  onDocumentSymbol: jest.fn(),
};

// Mock TextDocuments
const mockDocuments = {
  listen: jest.fn(),
  get: jest.fn(),
  set: jest.fn(),
  delete: jest.fn(),
  all: jest.fn(),
  onDidChangeContent: jest.fn(),
  onDidClose: jest.fn(),
  onDidOpen: jest.fn(),
  onDidSave: jest.fn(),
};

// Mock the LSP module
jest.mock('vscode-languageserver/node', () => ({
  createConnection: jest.fn(() => mockConnection),
  ProposedFeatures: {
    all: {},
  },
  TextDocuments: jest.fn().mockImplementation(() => mockDocuments),
  TextDocument: jest.fn(),
  InitializeResult: jest.fn(),
  InitializedNotification: {
    type: 'initialized',
  },
  MessageType: {
    Info: 1,
  },
}));

mockConnection.onDidOpenTextDocument.mockImplementation(
  (handler: OnDidOpenTextDocumentHandler) => {
    mockHandlers.onDidOpenTextDocument = handler;
    return mockConnection;
  },
);

mockConnection.onDidChangeTextDocument.mockImplementation(
  (handler: OnDidChangeTextDocumentHandler) => {
    mockHandlers.onDidChangeTextDocument = handler;
    return mockConnection;
  },
);

mockConnection.onDidCloseTextDocument.mockImplementation(
  (handler: OnDidCloseTextDocumentHandler) => {
    mockHandlers.onDidCloseTextDocument = handler;
    return mockConnection;
  },
);

mockConnection.onDidSaveTextDocument.mockImplementation(
  (handler: OnDidSaveTextDocumentHandler) => {
    mockHandlers.onDidSaveTextDocument = handler;
    return mockConnection;
  },
);

// Mock the document processing functions
const mockDispatchProcessOnOpenDocument = jest.fn();
const mockDispatchProcessOnChangeDocument = jest.fn();
const mockDispatchProcessOnCloseDocument = jest.fn();
const mockDispatchProcessOnSaveDocument = jest.fn();

jest.mock('@salesforce/apex-lsp-compliant-services', () => ({
  ApexStorageManager: {
    getInstance: jest.fn().mockReturnValue({
      getStorage: jest.fn(),
      initialize: jest.fn(),
    }),
  },
  ApexStorage: {
    getInstance: jest.fn().mockReturnValue({
      getDocument: jest.fn(),
      setDocument: jest.fn(),
      deleteDocument: jest.fn(),
      getDefinition: jest.fn(),
      setDefinition: jest.fn(),
      getReferences: jest.fn(),
      setReferences: jest.fn(),
    }),
  },
  dispatchProcessOnOpenDocument: mockDispatchProcessOnOpenDocument,
  dispatchProcessOnChangeDocument: mockDispatchProcessOnChangeDocument,
  dispatchProcessOnCloseDocument: mockDispatchProcessOnCloseDocument,
  dispatchProcessOnSaveDocument: mockDispatchProcessOnSaveDocument,
  dispatchProcessOnDocumentSymbol: jest.fn(),
}));

// Mock the logger abstraction
const mockLogger = {
  info: jest.fn(),
  warn: jest.fn(),
  error: jest.fn(),
  debug: jest.fn(),
  log: jest.fn(),
};

jest.mock('@salesforce/apex-lsp-logging', () => ({
  LogMessageType: {
    Error: 1,
    Warning: 2,
    Info: 3,
    Log: 4,
  },
  LogMessageParams: jest.fn(),
  LogNotificationHandler: jest.fn(),
  setLogNotificationHandler: jest.fn(),
  getLogger: () => mockLogger,
  LogLevel: {
    Error: 'error',
    Warn: 'warn',
    Info: 'info',
    Debug: 'debug',
  },
  Logger: jest.fn(),
  LogMessage: jest.fn(),
}));

describe('Apex Language Server Node', () => {
  beforeEach(() => {
    // Clear all mocks before each test
    jest.clearAllMocks();

    // Mock process.argv to include the --stdio argument
    const originalArgv = process.argv;
    process.argv = [...originalArgv, '--stdio'];

    // Import the module to load the handlers
    jest.resetModules();
    require('../src/index');

    // Restore original argv
    process.argv = originalArgv;
  });

  it('should register all lifecycle handlers', () => {
    // Verify connection handlers were registered
    expect(mockConnection.onDidOpenTextDocument).toHaveBeenCalled();
    expect(mockConnection.onDidChangeTextDocument).toHaveBeenCalled();
    expect(mockConnection.onDidCloseTextDocument).toHaveBeenCalled();
    expect(mockConnection.onDidSaveTextDocument).toHaveBeenCalled();
  });

  describe('Document Handlers', () => {
    it('should handle document open events', () => {
      // Arrange
      const params = {
        textDocument: {
          uri: 'file:///test.apex',
          text: 'class TestClass {}',
          version: 1,
          languageId: 'apex',
        },
      };

      // Call the onDidOpenTextDocument handler
      const onDidOpenTextDocumentHandler =
        mockHandlers.onDidOpenTextDocument as OnDidOpenTextDocumentHandler;
      onDidOpenTextDocumentHandler(params);

      // Verify logging
      expect(mockLogger.info).toHaveBeenCalledWith(
        `Extension Apex Language Server opened and processed document: ${JSON.stringify(params)}`,
      );

      // Verify document processing
      expect(mockDispatchProcessOnOpenDocument).toHaveBeenCalledWith(
        params,
        mockDocuments,
      );
    });

    it('should handle document change events', () => {
      // Arrange
      const params = {
        textDocument: {
          uri: 'file:///test.apex',
          version: 2,
        },
        contentChanges: [{ text: 'class TestClass {}' }],
      };

      // Call the onDidChangeTextDocument handler
      const onDidChangeTextDocumentHandler =
        mockHandlers.onDidChangeTextDocument as OnDidChangeTextDocumentHandler;
      onDidChangeTextDocumentHandler(params);

<<<<<<< HEAD
      // Assert
      expect(mockConnection.console.info).toHaveBeenCalledWith(
        `Extension Apex Language Server changed and processed document: ${params}`,
=======
      // Verify logging
      expect(mockLogger.info).toHaveBeenCalledWith(
        `Extension Apex Language Server changed and processed document: ${JSON.stringify(params)}`,
>>>>>>> 6e63e0ff
      );

      // Verify document processing
      expect(mockDispatchProcessOnChangeDocument).toHaveBeenCalledWith(
        params,
        mockDocuments,
      );
    });

    it('should handle document close events', () => {
      // Arrange
      const params = {
        textDocument: {
          uri: 'file:///test.apex',
        },
      };

      // Call the onDidCloseTextDocument handler
      const onDidCloseTextDocumentHandler =
        mockHandlers.onDidCloseTextDocument as OnDidCloseTextDocumentHandler;
      onDidCloseTextDocumentHandler(params);

<<<<<<< HEAD
      // Assert
      expect(mockConnection.console.info).toHaveBeenCalledWith(
        `Extension Apex Language Server closed document: ${params}`,
=======
      // Verify logging
      expect(mockLogger.info).toHaveBeenCalledWith(
        `Extension Apex Language Server closed document: ${JSON.stringify(params)}`,
>>>>>>> 6e63e0ff
      );

      // Verify document processing
      expect(mockDispatchProcessOnCloseDocument).toHaveBeenCalledWith(params);
    });

    it('should handle document save events', () => {
      // Arrange
      const params = {
        textDocument: {
          uri: 'file:///test.apex',
        },
      };

      // Call the onDidSaveTextDocument handler
      const onDidSaveTextDocumentHandler =
        mockHandlers.onDidSaveTextDocument as OnDidSaveTextDocumentHandler;
      onDidSaveTextDocumentHandler(params);

<<<<<<< HEAD
      // Assert
      expect(mockConnection.console.info).toHaveBeenCalledWith(
        `Extension Apex Language Server saved document: ${params}`,
=======
      // Verify logging
      expect(mockLogger.info).toHaveBeenCalledWith(
        `Extension Apex Language Server saved document: ${JSON.stringify(params)}`,
>>>>>>> 6e63e0ff
      );

      // Verify document processing
      expect(mockDispatchProcessOnSaveDocument).toHaveBeenCalledWith(params);
    });
  });
});<|MERGE_RESOLUTION|>--- conflicted
+++ resolved
@@ -266,15 +266,9 @@
         mockHandlers.onDidChangeTextDocument as OnDidChangeTextDocumentHandler;
       onDidChangeTextDocumentHandler(params);
 
-<<<<<<< HEAD
-      // Assert
-      expect(mockConnection.console.info).toHaveBeenCalledWith(
-        `Extension Apex Language Server changed and processed document: ${params}`,
-=======
       // Verify logging
       expect(mockLogger.info).toHaveBeenCalledWith(
         `Extension Apex Language Server changed and processed document: ${JSON.stringify(params)}`,
->>>>>>> 6e63e0ff
       );
 
       // Verify document processing
@@ -297,15 +291,9 @@
         mockHandlers.onDidCloseTextDocument as OnDidCloseTextDocumentHandler;
       onDidCloseTextDocumentHandler(params);
 
-<<<<<<< HEAD
-      // Assert
-      expect(mockConnection.console.info).toHaveBeenCalledWith(
-        `Extension Apex Language Server closed document: ${params}`,
-=======
       // Verify logging
       expect(mockLogger.info).toHaveBeenCalledWith(
         `Extension Apex Language Server closed document: ${JSON.stringify(params)}`,
->>>>>>> 6e63e0ff
       );
 
       // Verify document processing
@@ -325,15 +313,9 @@
         mockHandlers.onDidSaveTextDocument as OnDidSaveTextDocumentHandler;
       onDidSaveTextDocumentHandler(params);
 
-<<<<<<< HEAD
-      // Assert
-      expect(mockConnection.console.info).toHaveBeenCalledWith(
-        `Extension Apex Language Server saved document: ${params}`,
-=======
       // Verify logging
       expect(mockLogger.info).toHaveBeenCalledWith(
         `Extension Apex Language Server saved document: ${JSON.stringify(params)}`,
->>>>>>> 6e63e0ff
       );
 
       // Verify document processing
