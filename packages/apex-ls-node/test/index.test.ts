/*
 * Copyright (c) 2025, salesforce.com, inc.
 * All rights reserved.
 * Licensed under the BSD 3-Clause license.
 * For full license text, see LICENSE.txt file in the
 * repo root or https://opensource.org/licenses/BSD-3-Clause
 */

import {
  InitializeParams,
  TextDocumentChangeEvent,
  DocumentSymbolParams,
  FoldingRangeParams,
  FoldingRange,
  InitializeResult,
} from 'vscode-languageserver/node';
import { TextDocument } from 'vscode-languageserver-textdocument';
import {} from 'jest';

// Define handler types
type OnDidOpenHandler = (params: TextDocumentChangeEvent<TextDocument>) => void;
type OnDidChangeContentHandler = (
  params: TextDocumentChangeEvent<TextDocument>,
) => void;
type OnDidCloseHandler = (
  params: TextDocumentChangeEvent<TextDocument>,
) => void;
type OnDidSaveHandler = (params: TextDocumentChangeEvent<TextDocument>) => void;
type OnDocumentSymbolHandler = (
  params: DocumentSymbolParams,
) => Promise<any[] | null>;
type OnFoldingRangeHandler = (
  params: FoldingRangeParams,
) => Promise<FoldingRange[] | null>;
type InitializeHandler = (params: InitializeParams) => InitializeResult;
type VoidHandler = () => void;

interface MockHandlerStore {
  onDidOpen: OnDidOpenHandler | null;
  onDidChangeContent: OnDidChangeContentHandler | null;
  onDidClose: OnDidCloseHandler | null;
  onDidSave: OnDidSaveHandler | null;
  onDocumentSymbol: OnDocumentSymbolHandler | null;
  onFoldingRange: OnFoldingRangeHandler | null;
  initialize: InitializeHandler | null;
  initialized: VoidHandler | null;
}

// Store mock handlers
const mockHandlers: MockHandlerStore = {
  onDidOpen: null,
  onDidChangeContent: null,
  onDidClose: null,
  onDidSave: null,
  onDocumentSymbol: null,
  onFoldingRange: null,
  initialize: null,
  initialized: null,
};

const mockConsole = {
  info: jest.fn(),
};

// Define the mock connection type to avoid circular references
interface MockConnection {
  onInitialize: jest.Mock;
  onInitialized: jest.Mock;
  listen: jest.Mock;
  console: typeof mockConsole;
  onDidCloseTextDocument: jest.Mock;
  onDidSaveTextDocument: jest.Mock;
  onCompletion: jest.Mock;
  onHover: jest.Mock;
  onShutdown: jest.Mock;
  onExit: jest.Mock;
  sendNotification: jest.Mock;
  onDocumentSymbol: jest.Mock;
  sendDiagnostics: jest.Mock;
  onFoldingRanges: jest.Mock;
  onDidChangeConfiguration: jest.Mock;
}

// Pre-create the mock connection with minimal properties
const mockConnection: MockConnection = {
  onInitialize: jest.fn(),
  onInitialized: jest.fn(),
  listen: jest.fn(),
  console: mockConsole,
  onDidCloseTextDocument: jest.fn(),
  onDidSaveTextDocument: jest.fn(),
  onCompletion: jest.fn(),
  onHover: jest.fn(),
  onShutdown: jest.fn(),
  onExit: jest.fn(),
  sendNotification: jest.fn(),
  onDocumentSymbol: jest.fn(),
  sendDiagnostics: jest.fn(),
  onFoldingRanges: jest.fn(),
  onDidChangeConfiguration: jest.fn(),
};

// Mock TextDocuments
const mockDocuments = {
  listen: jest.fn(),
  get: jest.fn(),
  set: jest.fn(),
  delete: jest.fn(),
  all: jest.fn(),
  onDidChangeContent: jest.fn(),
  onDidClose: jest.fn(),
  onDidOpen: jest.fn(),
  onDidSave: jest.fn(),
};

// Mock the LSP module
jest.mock('vscode-languageserver/node', () => ({
  createConnection: jest.fn(() => mockConnection),
  ProposedFeatures: {
    all: {},
  },
  TextDocuments: jest.fn().mockImplementation(() => mockDocuments),
  TextDocument: jest.fn(),
  InitializeResult: jest.fn(),
  InitializedNotification: {
    type: 'initialized',
  },
  MessageType: {
    Info: 1,
  },
}));

mockConnection.onInitialize.mockImplementation((handler: InitializeHandler) => {
  mockHandlers.initialize = handler;
});
mockConnection.onInitialized.mockImplementation((handler: VoidHandler) => {
  mockHandlers.initialized = handler;
});
mockConnection.onDocumentSymbol.mockImplementation(
  (handler: OnDocumentSymbolHandler) => {
    mockHandlers.onDocumentSymbol = handler;
  },
);
mockConnection.onFoldingRanges.mockImplementation(
  (handler: OnFoldingRangeHandler) => {
    mockHandlers.onFoldingRange = handler;
  },
);

mockDocuments.onDidOpen.mockImplementation((handler: OnDidOpenHandler) => {
  mockHandlers.onDidOpen = handler;
  return mockHandlers;
});

mockDocuments.onDidChangeContent.mockImplementation(
  (handler: OnDidChangeContentHandler) => {
    mockHandlers.onDidChangeContent = handler;
    return mockHandlers;
  },
);

mockDocuments.onDidClose.mockImplementation((handler: OnDidCloseHandler) => {
  mockHandlers.onDidClose = handler;
  return mockHandlers;
});

mockDocuments.onDidSave.mockImplementation((handler: OnDidSaveHandler) => {
  mockHandlers.onDidSave = handler;
  return mockHandlers;
});

// Mock the document processing functions
const mockDispatchProcessOnOpenDocument = jest.fn().mockResolvedValue([]);
const mockDispatchProcessOnChangeDocument = jest.fn().mockResolvedValue([]);
const mockDispatchProcessOnCloseDocument = jest.fn().mockResolvedValue([]);
const mockDispatchProcessOnSaveDocument = jest.fn().mockResolvedValue([]);
const mockDispatchProcessOnDocumentSymbol = jest.fn().mockResolvedValue([]);
const mockDispatchProcessOnFoldingRange = jest.fn().mockResolvedValue([]);

jest.mock('@salesforce/apex-lsp-compliant-services', () => ({
  ApexStorageManager: {
    getInstance: jest.fn().mockReturnValue({
      getStorage: jest.fn(),
      initialize: jest.fn(),
    }),
  },
  ApexStorage: {
    getInstance: jest.fn().mockReturnValue({
      getDocument: jest.fn(),
      setDocument: jest.fn(),
      deleteDocument: jest.fn(),
      getDefinition: jest.fn(),
      setDefinition: jest.fn(),
      getReferences: jest.fn(),
      setReferences: jest.fn(),
    }),
  },
  ApexSettingsManager: {
    getInstance: jest.fn().mockReturnValue({
      updateSettings: jest.fn(),
      getSettings: jest.fn(),
      updateFromLSPConfiguration: jest.fn().mockReturnValue(true),
      getCompilationOptions: jest.fn(),
      onSettingsChange: jest.fn(),
    }),
  },
  LSPConfigurationManager: jest.fn().mockImplementation(() => ({
    setConnection: jest.fn(),
    processInitializeParams: jest.fn(),
    handleConfigurationChange: jest.fn(),
    requestConfiguration: jest.fn(),
    registerForConfigurationChanges: jest.fn(),
  })),
  dispatchProcessOnOpenDocument: mockDispatchProcessOnOpenDocument,
  dispatchProcessOnChangeDocument: mockDispatchProcessOnChangeDocument,
  dispatchProcessOnCloseDocument: mockDispatchProcessOnCloseDocument,
  dispatchProcessOnSaveDocument: mockDispatchProcessOnSaveDocument,
<<<<<<< HEAD
  dispatchProcessOnDocumentSymbol: jest.fn(),
  createApexLibManager: jest.fn().mockReturnValue({
    protocolHandler: {
      handleRequest: jest.fn(),
      handleNotification: jest.fn(),
    },
    documentSupport: {
      getDocument: jest.fn(),
      setDocument: jest.fn(),
      deleteDocument: jest.fn(),
    },
    config: {
      languageId: 'apex',
      customScheme: 'apex',
      fileExtension: 'cls',
    },
  }),
=======
  dispatchProcessOnDocumentSymbol: mockDispatchProcessOnDocumentSymbol,
  dispatchProcessOnFoldingRange: mockDispatchProcessOnFoldingRange,
>>>>>>> 6342ce81
}));

// Mock the logger abstraction
const mockLogger = {
  info: jest.fn(),
  warn: jest.fn(),
  error: jest.fn(),
  debug: jest.fn(),
  log: jest.fn(),
};

jest.mock('@salesforce/apex-lsp-logging', () => ({
  LogMessageType: {
    Error: 1,
    Warning: 2,
    Info: 3,
    Log: 4,
  },
  LogMessageParams: jest.fn(),
  LogNotificationHandler: jest.fn(),
  setLogNotificationHandler: jest.fn(),
  getLogger: () => mockLogger,
  setLoggerFactory: jest.fn(),
  LogLevel: {
    Error: 'ERROR',
    Warn: 'WARN',
    Info: 'INFO',
    Debug: 'DEBUG',
  },
  Logger: jest.fn(),
  LogMessage: jest.fn(),
}));

describe('Apex Language Server', () => {
  let originalArgv: string[];

  beforeEach(() => {
    // Mock process.argv to include the --stdio argument
    originalArgv = process.argv;
    process.argv = [...originalArgv, '--stdio'];

    // Reset mock handlers
    Object.keys(mockHandlers).forEach((key) => {
      mockHandlers[key as keyof MockHandlerStore] = null;
    });

    // Reset mock connection
    Object.keys(mockConnection).forEach((key) => {
      if (typeof mockConnection[key as keyof MockConnection] === 'function') {
        (mockConnection[key as keyof MockConnection] as jest.Mock).mockClear();
      }
    });

    // Import the module to load the handlers
    jest.resetModules();
    require('../src/index');
  });

  afterEach(() => {
    // Restore original argv
    process.argv = originalArgv;
  });

  it('should correctly handle the initialize request', () => {
    // Get the handler
    const initializeHandler = mockConnection.onInitialize.mock.calls[0][0];
    const params: InitializeParams = {
      processId: 1,
      rootUri: null,
      capabilities: {},
    };

    // Act
    const result = initializeHandler(params);

    // Assert
    expect(mockLogger.info).toHaveBeenCalledWith(
      'Apex Language Server initializing...',
    );
    expect(result).toEqual({
      capabilities: {
        textDocumentSync: {
          openClose: true,
          change: 1,
          save: true,
          willSave: false,
          willSaveWaitUntil: false,
        },
        completionProvider: {
          resolveProvider: false,
          triggerCharacters: ['.'],
        },
        hoverProvider: false,
        documentSymbolProvider: true,
        foldingRangeProvider: true,
        workspace: {
          workspaceFolders: {
            supported: true,
            changeNotifications: true,
          },
        },
      },
    });
  });

  it('should handle the shutdown request', () => {
    // Get the handler
    const shutdownHandler = mockConnection.onShutdown.mock.calls[0][0];

    // Act
    shutdownHandler();

    // Assert
    expect(mockLogger.info).toHaveBeenCalledWith(
      'Apex Language Server shutting down...',
    );
    expect(mockLogger.info).toHaveBeenCalledWith(
      'Apex Language Server shutdown complete',
    );
  });

  it('should handle the exit request', () => {
    // Get the handler
    const exitHandler = mockConnection.onExit.mock.calls[0][0];

    // Act
    exitHandler();

    // Assert
    expect(mockLogger.info).toHaveBeenCalledWith(
      'Apex Language Server exiting...',
    );
    expect(mockLogger.info).toHaveBeenCalledWith('Apex Language Server exited');
  });

  it('should return a static completion item', () => {
    // Get the handler
    const completionHandler = mockConnection.onCompletion.mock.calls[0][0];
    const result = completionHandler({
      textDocument: { uri: 'file:///test.cls' },
      position: { line: 0, character: 0 },
    });

    expect(result).toEqual([
      {
        label: 'ExampleCompletion',
        kind: 1, // Text completion
        data: 1,
      },
    ]);
  });

  it('should register a document symbol handler', () => {
    expect(mockConnection.onDocumentSymbol).toHaveBeenCalled();
  });

  it('should register a folding range handler', () => {
    expect(mockConnection.onFoldingRanges).toHaveBeenCalled();
  });

  it('should handle document symbol requests', async () => {
    const params = {
      textDocument: { uri: 'file:///test.cls' },
    } as DocumentSymbolParams;
    await mockHandlers.onDocumentSymbol!(params);
    expect(mockDispatchProcessOnDocumentSymbol).toHaveBeenCalledWith(params);
  });

  it('should handle folding range requests', async () => {
    const params = {
      textDocument: { uri: 'file:///test.cls' },
    } as FoldingRangeParams;
    await mockHandlers.onFoldingRange!(params);
    expect(mockDispatchProcessOnFoldingRange).toHaveBeenCalledWith(
      params,
      undefined,
    );
  });

  it('should correctly handle the initialized notification', () => {
    // Get the handler
    const initializedHandler = mockConnection.onInitialized.mock.calls[0][0];
    const params: InitializeParams = {
      processId: 1,
      rootUri: null,
      capabilities: {},
    };

    // Act
    initializedHandler(params);

    // Assert
    expect(mockLogger.info).toHaveBeenCalledWith(
      'Language server initialized and connected to client.',
    );
  });

  describe('Document Management', () => {
    it('should handle onDidOpen', () => {
      const handler = mockDocuments.onDidOpen.mock.calls[0][0];
      const doc = { document: { uri: 'file:///test.cls' } };
      handler(doc);
      expect(mockDispatchProcessOnOpenDocument).toHaveBeenCalledWith(doc);
    });

    it('should handle onDidChangeContent', () => {
      const handler = mockDocuments.onDidChangeContent.mock.calls[0][0];
      const doc = { document: { uri: 'file:///test.cls' } };
      handler(doc);
      expect(mockDispatchProcessOnChangeDocument).toHaveBeenCalledWith(doc);
    });

    it('should handle onDidClose', () => {
      const handler = mockDocuments.onDidClose.mock.calls[0][0];
      const doc = { document: { uri: 'file:///test.cls' } };
      handler(doc);
      expect(mockDispatchProcessOnCloseDocument).toHaveBeenCalledWith(doc);
    });

    it('should handle onDidSave', () => {
      const handler = mockDocuments.onDidSave.mock.calls[0][0];
      const doc = { document: { uri: 'file:///test.cls' } };
      handler(doc);
      expect(mockDispatchProcessOnSaveDocument).toHaveBeenCalledWith(doc);
    });
  });

  describe('Diagnostics Handling', () => {
    beforeEach(() => {
      // Clear any previous calls to sendDiagnostics
      mockConnection.sendDiagnostics.mockClear();
    });

    it('should send diagnostics when onDidOpen returns diagnostics', async () => {
      const mockDiagnostics = [
        {
          range: {
            start: { line: 0, character: 0 },
            end: { line: 0, character: 10 },
          },
          message: 'Test error',
          severity: 1,
        },
      ];
      mockDispatchProcessOnOpenDocument.mockResolvedValueOnce(mockDiagnostics);

      const handler = mockDocuments.onDidOpen.mock.calls[0][0];
      const doc = { document: { uri: 'file:///test.cls' } };

      await handler(doc);

      // Allow promises to resolve
      await new Promise((resolve) => setImmediate(resolve));

      expect(mockConnection.sendDiagnostics).toHaveBeenCalledWith({
        uri: 'file:///test.cls',
        diagnostics: mockDiagnostics,
      });
    });

    it('should send empty diagnostics array when onDidOpen returns undefined', async () => {
      mockDispatchProcessOnOpenDocument.mockResolvedValueOnce(undefined);

      const handler = mockDocuments.onDidOpen.mock.calls[0][0];
      const doc = { document: { uri: 'file:///test.cls' } };

      await handler(doc);

      // Allow promises to resolve
      await new Promise((resolve) => setImmediate(resolve));

      expect(mockConnection.sendDiagnostics).toHaveBeenCalledWith({
        uri: 'file:///test.cls',
        diagnostics: [],
      });
    });

    it('should send empty diagnostics array when onDidOpen returns null', async () => {
      mockDispatchProcessOnOpenDocument.mockResolvedValueOnce(null);

      const handler = mockDocuments.onDidOpen.mock.calls[0][0];
      const doc = { document: { uri: 'file:///test.cls' } };

      await handler(doc);

      // Allow promises to resolve
      await new Promise((resolve) => setImmediate(resolve));

      expect(mockConnection.sendDiagnostics).toHaveBeenCalledWith({
        uri: 'file:///test.cls',
        diagnostics: [],
      });
    });

    it('should send diagnostics when onDidChangeContent returns diagnostics', async () => {
      const mockDiagnostics = [
        {
          range: {
            start: { line: 1, character: 5 },
            end: { line: 1, character: 15 },
          },
          message: 'Syntax error',
          severity: 1,
        },
      ];
      mockDispatchProcessOnChangeDocument.mockResolvedValueOnce(
        mockDiagnostics,
      );

      const handler = mockDocuments.onDidChangeContent.mock.calls[0][0];
      const doc = { document: { uri: 'file:///test.cls' } };

      await handler(doc);

      // Allow promises to resolve
      await new Promise((resolve) => setImmediate(resolve));

      expect(mockConnection.sendDiagnostics).toHaveBeenCalledWith({
        uri: 'file:///test.cls',
        diagnostics: mockDiagnostics,
      });
    });

    it('should send empty diagnostics array when onDidChangeContent returns empty array', async () => {
      mockDispatchProcessOnChangeDocument.mockResolvedValueOnce([]);

      const handler = mockDocuments.onDidChangeContent.mock.calls[0][0];
      const doc = { document: { uri: 'file:///test.cls' } };

      await handler(doc);

      // Allow promises to resolve
      await new Promise((resolve) => setImmediate(resolve));

      expect(mockConnection.sendDiagnostics).toHaveBeenCalledWith({
        uri: 'file:///test.cls',
        diagnostics: [],
      });
    });

    it('should clear diagnostics when document is closed', async () => {
      const handler = mockDocuments.onDidClose.mock.calls[0][0];
      const doc = { document: { uri: 'file:///test.cls' } };

      await handler(doc);

      expect(mockConnection.sendDiagnostics).toHaveBeenCalledWith({
        uri: 'file:///test.cls',
        diagnostics: [],
      });
    });

    it('should handle multiple diagnostics correctly', async () => {
      const mockDiagnostics = [
        {
          range: {
            start: { line: 0, character: 0 },
            end: { line: 0, character: 10 },
          },
          message: 'First error',
          severity: 1,
        },
        {
          range: {
            start: { line: 1, character: 0 },
            end: { line: 1, character: 5 },
          },
          message: 'Second error',
          severity: 2,
        },
      ];
      mockDispatchProcessOnChangeDocument.mockResolvedValueOnce(
        mockDiagnostics,
      );

      const handler = mockDocuments.onDidChangeContent.mock.calls[0][0];
      const doc = { document: { uri: 'file:///test.cls' } };

      await handler(doc);

      // Allow promises to resolve
      await new Promise((resolve) => setImmediate(resolve));

      expect(mockConnection.sendDiagnostics).toHaveBeenCalledWith({
        uri: 'file:///test.cls',
        diagnostics: mockDiagnostics,
      });
    });

    it('should clear diagnostics when errors are resolved (bug fix scenario)', async () => {
      const handler = mockDocuments.onDidChangeContent.mock.calls[0][0];
      const doc = { document: { uri: 'file:///test.cls' } };

      // First, simulate document change with errors
      const mockDiagnosticsWithErrors = [
        {
          range: {
            start: { line: 0, character: 0 },
            end: { line: 0, character: 10 },
          },
          message: 'Syntax error',
          severity: 1,
        },
      ];
      mockDispatchProcessOnChangeDocument.mockResolvedValueOnce(
        mockDiagnosticsWithErrors,
      );

      await handler(doc);
      await new Promise((resolve) => setImmediate(resolve));

      expect(mockConnection.sendDiagnostics).toHaveBeenCalledWith({
        uri: 'file:///test.cls',
        diagnostics: mockDiagnosticsWithErrors,
      });

      // Clear the mock to test the next call
      mockConnection.sendDiagnostics.mockClear();

      // Now, simulate document change with no errors (resolved)
      mockDispatchProcessOnChangeDocument.mockResolvedValueOnce(undefined);

      await handler(doc);
      await new Promise((resolve) => setImmediate(resolve));

      // The key test: diagnostics should be cleared (sent as empty array)
      expect(mockConnection.sendDiagnostics).toHaveBeenCalledWith({
        uri: 'file:///test.cls',
        diagnostics: [],
      });
    });
  });
});<|MERGE_RESOLUTION|>--- conflicted
+++ resolved
@@ -215,28 +215,8 @@
   dispatchProcessOnChangeDocument: mockDispatchProcessOnChangeDocument,
   dispatchProcessOnCloseDocument: mockDispatchProcessOnCloseDocument,
   dispatchProcessOnSaveDocument: mockDispatchProcessOnSaveDocument,
-<<<<<<< HEAD
-  dispatchProcessOnDocumentSymbol: jest.fn(),
-  createApexLibManager: jest.fn().mockReturnValue({
-    protocolHandler: {
-      handleRequest: jest.fn(),
-      handleNotification: jest.fn(),
-    },
-    documentSupport: {
-      getDocument: jest.fn(),
-      setDocument: jest.fn(),
-      deleteDocument: jest.fn(),
-    },
-    config: {
-      languageId: 'apex',
-      customScheme: 'apex',
-      fileExtension: 'cls',
-    },
-  }),
-=======
   dispatchProcessOnDocumentSymbol: mockDispatchProcessOnDocumentSymbol,
   dispatchProcessOnFoldingRange: mockDispatchProcessOnFoldingRange,
->>>>>>> 6342ce81
 }));
 
 // Mock the logger abstraction
