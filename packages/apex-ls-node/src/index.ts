/*
 * Copyright (c) 2025, salesforce.com, inc.
 * All rights reserved.
 * Licensed under the BSD 3-Clause license.
 * For full license text, see LICENSE.txt file in the
 * repo root or https://opensource.org/licenses/BSD-3-Clause
 */

import {
  createConnection,
  ProposedFeatures,
  InitializeParams,
  InitializeResult,
  InitializedNotification,
  MessageType,
  Connection,
  DidChangeTextDocumentParams,
  DidCloseTextDocumentParams,
  DidOpenTextDocumentParams,
  DidSaveTextDocumentParams,
  DocumentSymbolParams,
<<<<<<< HEAD
  createServerSocketTransport,
=======
>>>>>>> 3062bd36
} from 'vscode-languageserver/node';
import {
  dispatchProcessOnChangeDocument,
  dispatchProcessOnCloseDocument,
  dispatchProcessOnOpenDocument,
  dispatchProcessOnSaveDocument,
  dispatchProcessOnDocumentSymbol,
} from '@salesforce/apex-lsp-compliant-services';

// Create a connection for the server based on command line arguments
let connection: Connection;
if (process.argv.includes('--stdio')) {
  connection = createConnection(process.stdin, process.stdout);
} else if (process.argv.includes('--node-ipc')) {
  connection = createConnection(ProposedFeatures.all);
} else if (process.argv.includes('--socket')) {
  const socketIndex = process.argv.indexOf('--socket');
  const port = parseInt(process.argv[socketIndex + 1], 10);
  // Create a socket connection using the proper transport
  const [reader, writer] = createServerSocketTransport(port);
  connection = createConnection(reader, writer);
} else {
  throw new Error(
    'Connection type not specified. Use --stdio, --node-ipc, or --socket={number}',
  );
}

// Server state
let isShutdown = false;

// Initialize server capabilities and properties
// eslint-disable-next-line @typescript-eslint/no-unused-vars
connection.onInitialize((params: InitializeParams): InitializeResult => {
  connection.console.info('Apex Language Server initializing...');
  // TODO: Add startup tasks here if needed
  return {
    capabilities: {
      textDocumentSync: 1, // Full synchronization
      completionProvider: {
        resolveProvider: true,
        triggerCharacters: ['.'],
      },
      hoverProvider: true,
      documentSymbolProvider: true,
    },
  };
});

// Handle client connection
connection.onInitialized(() => {
  connection.console.info(
    'Language server initialized and connected to client.',
  );
  // Send notification to client that server is ready
  connection.sendNotification(InitializedNotification.type, {
    type: MessageType.Info,
    message: 'Apex Language Server is now running in Node.js',
  });
});

// Handle completion requests
connection.onCompletion((_textDocumentPosition: any) => [
  {
    label: 'ExampleCompletion',
    kind: 1, // Text completion
    data: 1,
  },
]);

// Handle hover requests
connection.onHover((_textDocumentPosition: any) => ({
  contents: {
    kind: 'markdown',
    value: 'This is an example hover text.',
  },
}));

// Handle shutdown request
connection.onShutdown(() => {
  connection.console.info('Apex Language Server shutting down...');
  // Perform cleanup tasks, for now we'll just set a flag
  isShutdown = true;
  connection.console.info('Apex Language Server shutdown complete');
});

// Handle exit notification
connection.onExit(() => {
  connection.console.info('Apex Language Server exiting...');
  if (!isShutdown) {
    // If exit is called without prior shutdown, log a warning
    connection.console.warn(
      'Apex Language Server exiting without proper shutdown',
    );
  }
  // In a Node.js environment, we could call process.exit() here,
  // but we'll let the connection handle the exit
  connection.console.info('Apex Language Server exited');
});

// Handle document symbol requests
connection.onDocumentSymbol(async (params: DocumentSymbolParams) => {
  connection.console.info(
    `Extension Apex Language Server processing document symbols: ${params}`,
  );
  return dispatchProcessOnDocumentSymbol(params);
});

// Listen on the connection
connection.listen();

// Notifications
connection.onDidOpenTextDocument((params: DidOpenTextDocumentParams) => {
  // Client opened a document
  // Server will parse the document and populate the corresponding local maps
  connection.console.info(
    `Extension Apex Language Server opened and processed document: ${params}`,
  );

  dispatchProcessOnOpenDocument(params);
});

connection.onDidChangeTextDocument((params: DidChangeTextDocumentParams) => {
  // Client changed a open document
  // Server will parse the document and populate the corresponding local maps
  connection.console.info(
    `Extension Apex Language Server changed and processed document: ${params}`,
  );

  dispatchProcessOnChangeDocument(params);
});

connection.onDidCloseTextDocument((params: DidCloseTextDocumentParams) => {
  // Client closed a open document
  // Server will update the corresponding local maps
  connection.console.info(
    `Extension Apex Language Server closed document: ${params}`,
  );

  dispatchProcessOnCloseDocument(params);
});

connection.onDidSaveTextDocument((params: DidSaveTextDocumentParams) => {
  // Client saved a document
  // Server will parse the document and update storage as needed
  connection.console.info(
    `Extension Apex Language Server saved document: ${params}`,
  );

  dispatchProcessOnSaveDocument(params);
});

// Handle document symbol requests
connection.onDocumentSymbol(async (params: DocumentSymbolParams) => {
  connection.console.info(
    `Extension Apex Language Server processing document symbols: ${params}`,
  );
  return dispatchProcessOnDocumentSymbol(params);
});


// Export the storage implementation for Node.js
const NodeFileSystemStorage = require('./storage/NodeFileSystemApexStorage');
module.exports = { ...NodeFileSystemStorage };<|MERGE_RESOLUTION|>--- conflicted
+++ resolved
@@ -19,10 +19,7 @@
   DidOpenTextDocumentParams,
   DidSaveTextDocumentParams,
   DocumentSymbolParams,
-<<<<<<< HEAD
   createServerSocketTransport,
-=======
->>>>>>> 3062bd36
 } from 'vscode-languageserver/node';
 import {
   dispatchProcessOnChangeDocument,
@@ -83,6 +80,14 @@
   });
 });
 
+// Handle document symbol requests
+connection.onDocumentSymbol(async (params: DocumentSymbolParams) => {
+  connection.console.info(
+    `Extension Apex Language Server processing document symbols: ${params}`,
+  );
+  return dispatchProcessOnDocumentSymbol(params);
+});
+
 // Handle completion requests
 connection.onCompletion((_textDocumentPosition: any) => [
   {
@@ -120,14 +125,6 @@
   // In a Node.js environment, we could call process.exit() here,
   // but we'll let the connection handle the exit
   connection.console.info('Apex Language Server exited');
-});
-
-// Handle document symbol requests
-connection.onDocumentSymbol(async (params: DocumentSymbolParams) => {
-  connection.console.info(
-    `Extension Apex Language Server processing document symbols: ${params}`,
-  );
-  return dispatchProcessOnDocumentSymbol(params);
 });
 
 // Listen on the connection
@@ -174,15 +171,6 @@
   dispatchProcessOnSaveDocument(params);
 });
 
-// Handle document symbol requests
-connection.onDocumentSymbol(async (params: DocumentSymbolParams) => {
-  connection.console.info(
-    `Extension Apex Language Server processing document symbols: ${params}`,
-  );
-  return dispatchProcessOnDocumentSymbol(params);
-});
-
-
 // Export the storage implementation for Node.js
 const NodeFileSystemStorage = require('./storage/NodeFileSystemApexStorage');
 module.exports = { ...NodeFileSystemStorage };