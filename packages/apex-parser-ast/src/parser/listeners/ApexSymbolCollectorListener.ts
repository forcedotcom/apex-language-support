/*
 * Copyright (c) 2025, salesforce.com, inc.
 * All rights reserved.
 * Licensed under the BSD 3-Clause license.
 * For full license text, see LICENSE.txt file in the
 * repo root or https://opensource.org/licenses/BSD-3-Clause
 */

import {
  ClassDeclarationContext,
  FieldDeclarationContext,
  MethodDeclarationContext,
  VariableDeclaratorContext,
  InterfaceDeclarationContext,
  ConstructorDeclarationContext,
  InterfaceMethodDeclarationContext,
  FormalParameterContext,
  LocalVariableDeclarationContext,
  EnumDeclarationContext,
  BlockContext,
  ModifierContext,
  AnnotationContext,
  EnumConstantsContext,
  TriggerMemberDeclarationContext,
  TriggerUnitContext,
  PropertyDeclarationContext,
} from '@apexdevtools/apex-parser';
import { ParserRuleContext } from 'antlr4ts';
import { getLogger } from '@salesforce/apex-lsp-logging';

import { BaseApexParserListener } from './BaseApexParserListener';
import { TypeInfo, createPrimitiveType } from '../../types/typeInfo';
import { Namespace, Namespaces } from '../../semantics/namespaces';
import {
  EnumSymbol,
  MethodSymbol,
  SymbolKind,
  SymbolLocation,
  SymbolModifiers,
  SymbolTable,
  SymbolVisibility,
  TypeSymbol,
  VariableSymbol,
  Annotation,
  AnnotationParameter,
  ApexSymbol,
} from '../../types/symbol';
import {
  ClassModifierValidator,
  FieldModifierValidator,
  PropertyModifierValidator,
  InterfaceBodyValidator,
  ErrorReporter,
} from '../../semantics/modifiers/index';

interface SemanticError {
  type: 'semantic';
  severity: 'error' | 'warning';
  message: string;
  line: number;
  column: number;
  filePath: string;
}

/**
 * A listener that collects symbols from Apex code and organizes them into symbol tables.
 * This listener builds a hierarchy of symbol scopes and tracks symbols defined in each scope.
 */
export class ApexSymbolCollectorListener
  extends BaseApexParserListener<SymbolTable>
  implements ErrorReporter
{
  private readonly logger;
  private symbolTable: SymbolTable;
  private currentTypeSymbol: TypeSymbol | null = null;
  private currentMethodSymbol: MethodSymbol | null = null;
  private blockDepth: number = 0;
  private currentModifiers: SymbolModifiers = this.createDefaultModifiers();
  private currentAnnotations: Annotation[] = [];
  private currentFilePath: string = '';
  private semanticErrors: SemanticError[] = [];
  private semanticWarnings: SemanticError[] = [];

  /**
   * Creates a new instance of the ApexSymbolCollectorListener.
   * @param symbolTable Optional existing symbol table to use. If not provided, a new one will be created.
   */
  constructor(symbolTable?: SymbolTable) {
    super();
    this.logger = getLogger();
    this.symbolTable = symbolTable || new SymbolTable();
    // Initialize the file scope
    this.symbolTable.enterScope('file');
  }

  /**
   * Get the collected symbol table
   */
  getResult(): SymbolTable {
    return this.symbolTable;
  }

  /**
   * Creates a new instance of this listener for processing multiple files.
   * @returns A new instance of ApexSymbolCollectorListener with a fresh symbol table.
   */
  createNewInstance(): BaseApexParserListener<SymbolTable> {
    const newTable = new SymbolTable();
    newTable.enterScope('file');
    return new ApexSymbolCollectorListener(newTable);
  }

  /**
   * Create default modifiers
   */
  private createDefaultModifiers(): SymbolModifiers {
    return {
      visibility: SymbolVisibility.Default,
      isStatic: false,
      isFinal: false,
      isAbstract: false,
      isVirtual: false,
      isOverride: false,
      isTransient: false,
      isTestMethod: false,
      isWebService: false,
    };
  }

  /**
   * Reset modifiers to defaults
   */
  private resetModifiers(): void {
    this.currentModifiers = this.createDefaultModifiers();
  }

  /**
   * Get the current modifiers
   */
  private getCurrentModifiers(): SymbolModifiers {
    return { ...this.currentModifiers };
  }

  /**
   * Reset the current annotations list
   */
  private resetAnnotations(): void {
    this.currentAnnotations = [];
  }

  /**
   * Get the current annotations
   */
  private getCurrentAnnotations(): Annotation[] {
    return [...this.currentAnnotations];
  }

  /**
   * Called when entering an annotation in the Apex code.
   * Processes the annotation and its parameters, creating an annotation object.
   * @param ctx The parser context for the annotation.
   */
  enterAnnotation(ctx: AnnotationContext): void {
    try {
      const name = ctx.text.replace('@', '');
      const parameters: AnnotationParameter[] = [];

      // Process annotation parameters
      const paramStart = ctx.text.indexOf('(');
      if (paramStart > 0) {
        const paramEnd = ctx.text.lastIndexOf(')');
        if (paramEnd > paramStart) {
          const paramsStr = ctx.text.substring(paramStart + 1, paramEnd);
          const paramPairs = paramsStr.split(',');
          for (const pair of paramPairs) {
            const equalsPos = pair.indexOf('=');
            if (equalsPos > 0) {
              const paramName = pair.substring(0, equalsPos).trim();
              const paramValue = pair.substring(equalsPos + 1).trim();
              parameters.push({
                name: paramName,
                value: paramValue,
              });
            }
          }
        }
      }

      // Create annotation object
      const annotation: Annotation = {
        name,
        location: this.getLocation(ctx),
        parameters,
      };

      // Add to current annotations
      this.currentAnnotations.push(annotation);
    } catch (e) {
      const errorMessage = e instanceof Error ? e.message : String(e);
      this.addError(`Error in annotation: ${errorMessage}`, ctx);
    }
  }

  /**
   * Called when entering a modifier
   * The parser will call this for each modifier it encounters
   */
  enterModifier(ctx: ModifierContext): void {
    try {
      const modifier = ctx.text.toLowerCase();

      // Check for modifiers in interface methods
      if (
        this.currentTypeSymbol?.kind === SymbolKind.Interface &&
        this.currentMethodSymbol &&
        modifier
      ) {
        this.addError('Modifiers are not allowed on interface methods', ctx);
      }

      // Apply the modifier to the current modifiers
      this.applyModifier(this.currentModifiers, modifier);
    } catch (e) {
      const errorMessage = e instanceof Error ? e.message : String(e);
      this.addError(`Error processing modifier: ${errorMessage}`, ctx);
    }
  }

  /**
   * Called when entering a class declaration in the Apex code.
   * Processes the class declaration, its modifiers, and annotations.
   * @param ctx The parser context for the class declaration.
   */
  enterClassDeclaration(ctx: ClassDeclarationContext): void {
    try {
      const name = ctx.id()?.text ?? 'unknownClass';
      this.logger.debug(() => `Entering class declaration: ${name}`);

      // Validate class in interface
      InterfaceBodyValidator.validateClassInInterface(
        name,
        ctx,
        this.currentTypeSymbol,
        this,
      );

      // Get current modifiers and annotations
      const modifiers = this.getCurrentModifiers();
      const annotations = this.getCurrentAnnotations();

      // Validate class modifiers using ClassModifierValidator
      ClassModifierValidator.validateClassVisibilityModifiers(
        name,
        modifiers,
        ctx,
        !!this.currentTypeSymbol, // isInnerClass
        this.currentTypeSymbol,
        annotations,
        this,
      );

      // Get superclass and interfaces
      const superclass = ctx.typeRef()?.text;
      const interfaces =
        ctx
          .typeList()
          ?.typeRef()
          .map((t) => t.text) || [];

      // Validate inner class rules if this is an inner class
      if (this.currentTypeSymbol) {
        // Check for same name as outer class
        if (name === this.currentTypeSymbol.name) {
          this.addError(
            `Inner class '${name}' cannot have the same name as its outer class '${this.currentTypeSymbol.name}'.`,
            ctx,
          );
        }

        // Check for nested inner class
        if (
          this.currentTypeSymbol.kind === SymbolKind.Class &&
          this.currentTypeSymbol.parent?.kind === SymbolKind.Class
        ) {
          this.addError(
            `Inner class '${name}' cannot be defined within another inner class. ` +
              'Apex does not support nested inner classes.',
            ctx,
          );
        }
      }

      // Create a new class symbol
      const classSymbol = this.createTypeSymbol(
        ctx,
        name,
        SymbolKind.Class,
        modifiers,
      );

      // Set superclass and interfaces
      if (superclass) {
        classSymbol.superClass = superclass;
      }
      classSymbol.interfaces = interfaces;

      // Add annotations to the class symbol
      if (annotations.length > 0) {
        classSymbol.annotations = annotations;
      }

      // Store the current class symbol
      this.currentTypeSymbol = classSymbol;

      // Add symbol to current scope
      this.symbolTable.addSymbol(classSymbol);

      // Enter class scope
      this.symbolTable.enterScope(name);
      this.logger.debug(() => `Entered class scope: ${name}`);

      // Reset annotations for the next symbol
      this.resetAnnotations();
    } catch (e) {
      const errorMessage = e instanceof Error ? e.message : String(e);
      this.addError(`Error in class declaration: ${errorMessage}`, ctx);
    }
  }

  /**
   * Called when exiting a class declaration
   */
  exitClassDeclaration(): void {
    // Exit the class scope
    const currentScope = this.symbolTable.getCurrentScope();
    this.logger.debug(() => `Exiting class scope: ${currentScope.name}`);
    this.symbolTable.exitScope();

    // Clear current type symbol
    this.currentTypeSymbol = null;
  }

  /**
   * Called when entering an interface declaration
   */
  enterInterfaceDeclaration(ctx: InterfaceDeclarationContext): void {
    try {
      const name = ctx.id()?.text ?? 'unknownInterface';
      this.logger.debug(() => `Entering interface declaration: ${name}`);

      // Validate interface in interface
      InterfaceBodyValidator.validateInterfaceInInterface(
        name,
        ctx,
        this.currentTypeSymbol,
        this,
      );

      // Get current modifiers and annotations
      const modifiers = this.getCurrentModifiers();
      const annotations = this.getCurrentAnnotations();

      // Validate interface modifiers using ClassModifierValidator
      ClassModifierValidator.validateInterfaceVisibilityModifiers(
        name,
        modifiers,
        ctx,
        !!this.currentTypeSymbol, // isInnerInterface
        this.currentTypeSymbol,
        this,
      );

      // Get interfaces
      const interfaces =
        ctx
          .typeList()
          ?.typeRef()
          .map((t) => t.text) || [];

      // Create a new interface symbol
      const interfaceSymbol = this.createTypeSymbol(
        ctx,
        name,
        SymbolKind.Interface,
        modifiers,
      );

      // Set interfaces
      interfaceSymbol.interfaces = interfaces;

      // Add annotations to the interface symbol
      if (annotations.length > 0) {
        interfaceSymbol.annotations = annotations;
      }

      // Store the current interface symbol
      this.currentTypeSymbol = interfaceSymbol;

      // Add symbol to current scope
      this.symbolTable.addSymbol(interfaceSymbol);

      // Enter interface scope
      this.symbolTable.enterScope(name);
      this.logger.debug(() => `Entered interface scope: ${name}`);

      // Reset annotations for the next symbol
      this.resetAnnotations();
    } catch (e) {
      const errorMessage = e instanceof Error ? e.message : String(e);
      this.addError(`Error in interface declaration: ${errorMessage}`, ctx);
    }
  }

  /**
   * Called when exiting an interface declaration
   */
  exitInterfaceDeclaration(): void {
    // Exit the interface scope
    this.symbolTable.exitScope();
    this.currentTypeSymbol = null;
  }

  /**
   * Called when entering a method declaration in the Apex code.
   * Processes the method declaration, its modifiers, return type, and annotations.
   * @param ctx The parser context for the method declaration.
   */
  enterMethodDeclaration(ctx: MethodDeclarationContext): void {
    try {
      const name = ctx.id()?.text ?? 'unknownMethod';
      this.logger.debug(
        () =>
          `Entering method declaration: ${name} in class: ${this.currentTypeSymbol?.name}`,
      );

      // Get current modifiers and annotations
      const modifiers = this.getCurrentModifiers();
      const annotations = this.getCurrentAnnotations();

      // Check for conflicting modifiers
      if (modifiers.isAbstract && modifiers.isFinal) {
        this.addError('Method cannot be both abstract and final', ctx);
      }

      if (modifiers.isAbstract && modifiers.isStatic) {
        this.addError('Method cannot be both abstract and static', ctx);
      }

      // Get the return type
      const returnType = this.getReturnType(ctx);

      // Check for method override
      if (modifiers.isOverride) {
        const parentClass = this.currentTypeSymbol?.parent;
        if (!parentClass) {
          this.addWarning(
            `Override method ${name} must ensure a parent class has a compatible method`,
            ctx,
          );
        }
      }

      // Check for duplicate method in the same scope
      if (this.currentTypeSymbol) {
        const currentScope = this.symbolTable.getCurrentScope();
        const existingSymbols = currentScope.getAllSymbols();

        // Get the parameter types for the current method
        const currentParamTypes =
          ctx
            .formalParameters()
            ?.formalParameterList()
            ?.formalParameter()
            ?.map((param) => this.getTextFromContext(param.typeRef()))
            .join(',') || '';

        const duplicateMethod = existingSymbols.find((s) => {
          if (s.kind !== SymbolKind.Method || s.name !== name) {
            return false;
          }
          const methodSymbol = s as MethodSymbol;
          const existingParamTypes =
            methodSymbol.parameters
              ?.map((param) => param.type.originalTypeString)
              .join(',') || '';
          return existingParamTypes === currentParamTypes;
        });

        if (duplicateMethod) {
          this.addError(`Duplicate method declaration: ${name}`, ctx);
          return;
        }
      }

      // Create a new method symbol
      const methodSymbol = this.createMethodSymbol(
        ctx,
        name,
        modifiers,
        returnType,
      );

      // Add annotations to the method symbol
      if (annotations.length > 0) {
        methodSymbol.annotations = annotations;
      }

      // Store the current method symbol
      this.currentMethodSymbol = methodSymbol;

      // Add method symbol to current scope
      this.symbolTable.addSymbol(methodSymbol);

      // Enter method scope
      this.symbolTable.enterScope(name);
      this.logger.debug(() => `Entered method scope: ${name}`);

      // Reset annotations for the next symbol
      this.resetAnnotations();
    } catch (e) {
      const errorMessage = e instanceof Error ? e.message : String(e);
      this.addError(`Error in method declaration: ${errorMessage}`, ctx);
    }
  }

  /**
   * Called when exiting a method declaration in the Apex code.
   * Cleans up the method scope and resets the current method symbol.
   */
  exitMethodDeclaration(): void {
    // Exit method scope
    const currentScope = this.symbolTable.getCurrentScope();
    this.logger.debug(() => `Exiting method scope: ${currentScope.name}`);
    this.symbolTable.exitScope();

    // Clear current method symbol
    this.currentMethodSymbol = null;
  }

  /**
   * Called when entering a constructor declaration in the Apex code.
   * Processes the constructor declaration, its modifiers, and validates visibility.
   * @param ctx The parser context for the constructor declaration.
   */
  enterConstructorDeclaration(ctx: ConstructorDeclarationContext): void {
    try {
      const name = this.currentTypeSymbol?.name ?? 'unknownConstructor';

      // Validate constructor in interface
      InterfaceBodyValidator.validateConstructorInInterface(
        name,
        ctx,
        this.currentTypeSymbol,
        this,
      );

      // Check for duplicate constructor
      if (this.currentTypeSymbol) {
        const currentScope = this.symbolTable.getCurrentScope();
        const existingSymbols = currentScope.getAllSymbols();

        // Get the parameter types for the current constructor
        const currentParamTypes =
          ctx
            .formalParameters()
            ?.formalParameterList()
            ?.formalParameter()
            ?.map((param) => this.getTextFromContext(param.typeRef()))
            .join(',') || '';

        const duplicateConstructor = existingSymbols.find((s) => {
          if (
            s.kind !== SymbolKind.Method ||
            s.name !== name ||
            !(s as MethodSymbol).isConstructor
          ) {
            return false;
          }
          const methodSymbol = s as MethodSymbol;
          const existingParamTypes =
            methodSymbol.parameters
              ?.map((param) => param.type.originalTypeString)
              .join(',') || '';
          return existingParamTypes === currentParamTypes;
        });

        if (duplicateConstructor) {
          this.addError(`Duplicate constructor declaration: ${name}`, ctx);
          return;
        }
      }

      const modifiers = this.getCurrentModifiers();

      // Create constructor symbol using createMethodSymbol method
      const constructorSymbol = this.createMethodSymbol(
        ctx,
        name,
        modifiers,
        createPrimitiveType('void'),
      );

      // Set constructor-specific properties
      constructorSymbol.isConstructor = true;

      this.currentMethodSymbol = constructorSymbol;
      this.symbolTable.addSymbol(constructorSymbol);
      this.symbolTable.enterScope(name);
    } catch (e) {
      const errorMessage = e instanceof Error ? e.message : String(e);
      this.addError(`Error in constructor: ${errorMessage}`, ctx);
    }
  }

  /**
   * Called when exiting a constructor declaration in the Apex code.
   * Cleans up the constructor scope and resets the current method symbol.
   */
  exitConstructorDeclaration(): void {
    // Exit constructor scope
    this.symbolTable.exitScope();
    this.currentMethodSymbol = null;
  }

  /**
   * Called when entering an interface method declaration in the Apex code.
   * Processes the interface method declaration, its modifiers, and annotations.
   * @param ctx The parser context for the interface method declaration.
   */
  enterInterfaceMethodDeclaration(
    ctx: InterfaceMethodDeclarationContext,
  ): void {
    try {
      // Get the method name
      const name = ctx.id()?.text ?? 'unknownMethod';

      // Get current annotations
      const annotations = this.getCurrentAnnotations();

      // Check for duplicate method in the same scope
      if (this.currentTypeSymbol) {
        const currentScope = this.symbolTable.getCurrentScope();
        const existingSymbols = currentScope.getAllSymbols();
        const duplicateMethod = existingSymbols.find(
          (s) => s.kind === SymbolKind.Method && s.name === name,
        );

        if (duplicateMethod) {
          this.addError(`Duplicate interface method declaration: ${name}`, ctx);
          return;
        }
      }

      // Interface methods are implicitly public and abstract
      const implicitModifiers: SymbolModifiers = {
        visibility: SymbolVisibility.Public,
        isStatic: false,
        isFinal: false,
        isAbstract: true,
        isVirtual: false,
        isOverride: false,
        isTransient: false,
        isTestMethod: false,
        isWebService: false,
      };

      // Get the return type
      const returnType = this.getReturnType(ctx);

      // Create a new method symbol
      const methodSymbol = this.createMethodSymbol(
        ctx,
        name,
        implicitModifiers,
        returnType,
      );

      // Add annotations to the method symbol
      if (annotations.length > 0) {
        methodSymbol.annotations = annotations;
      }

      // Store the current method symbol
      this.currentMethodSymbol = methodSymbol;

      // Add method symbol to current scope
      this.symbolTable.addSymbol(methodSymbol);

      // Enter method scope
      this.symbolTable.enterScope(name);
      this.logger.debug(() => `Entered interface method scope: ${name}`);

      // Reset annotations for the next symbol
      this.resetAnnotations();
    } catch (e) {
      const errorMessage = e instanceof Error ? e.message : String(e);
      this.addError(
        `Error in interface method declaration: ${errorMessage}`,
        ctx,
      );
    }
  }

  /**
   * Called when exiting an interface method declaration in the Apex code.
   * Cleans up the method scope and resets the current method symbol.
   */
  exitInterfaceMethodDeclaration(): void {
    // Exit method scope
    this.symbolTable.exitScope();
    this.currentMethodSymbol = null;
  }

  /**
   * Called when entering a formal parameter (method parameter)
   */
  enterFormalParameter(ctx: FormalParameterContext): void {
    try {
      const name = ctx.id()?.text ?? 'unknownParameter';
      const type = this.createTypeInfo(ctx.typeRef()?.text ?? 'Object');
      const modifiers = this.getCurrentModifiers();

      // Create parameter symbol using createPropertySymbol method
      const paramSymbol = this.createPropertySymbol(
        ctx,
        name,
        SymbolKind.Parameter,
        type,
        modifiers,
      );

      if (this.currentMethodSymbol) {
        this.currentMethodSymbol.parameters.push(paramSymbol);
      }
      this.symbolTable.addSymbol(paramSymbol);
    } catch (e) {
      const errorMessage = e instanceof Error ? e.message : String(e);
      this.addError(`Error in parameter: ${errorMessage}`, ctx);
    }
  }

  /**
   * Called when entering a property declaration
   */
  enterPropertyDeclaration(ctx: PropertyDeclarationContext): void {
    try {
      const type = this.createTypeInfo(this.getTextFromContext(ctx.typeRef()!));
      const name = ctx.id?.()?.text ?? 'unknownProperty';
      this.logger.debug(
        `Entering property declaration in class: ${this.currentTypeSymbol?.name}, type: ${type.name}`,
      );

      // Get current modifiers
      const modifiers = this.getCurrentModifiers();

      // Validate property declaration in interface
      if (this.currentTypeSymbol) {
        InterfaceBodyValidator.validatePropertyInInterface(
          modifiers,
          ctx,
          this.currentTypeSymbol,
          this,
        );
        // Additional field/property modifier validations
        PropertyModifierValidator.validatePropertyVisibilityModifiers(
          modifiers,
          ctx,
          this.currentTypeSymbol,
          this,
        );
      }

      // Create and add the property symbol
      const propertySymbol = this.createVariableSymbol(
        ctx,
        modifiers,
        name,
        SymbolKind.Property,
        type,
      );
      this.symbolTable.addSymbol(propertySymbol);

      // Reset modifiers and annotations for the next symbol
      this.resetModifiers();
      this.resetAnnotations();
    } catch (e) {
      const errorMessage = e instanceof Error ? e.message : String(e);
      this.addError(`Error in property declaration: ${errorMessage}`, ctx);
    }
  }

  /**
   * Called when entering a field declaration
   */
  enterFieldDeclaration(ctx: FieldDeclarationContext): void {
    try {
      const type = this.createTypeInfo(this.getTextFromContext(ctx.typeRef()!));
      this.logger.debug(
        () =>
          `Entering field declaration in class: ${this.currentTypeSymbol?.name}, type: ${type.name}`,
      );

      // Get current modifiers
      const modifiers = this.getCurrentModifiers();

      // Validate field declaration in interface
      if (this.currentTypeSymbol) {
        InterfaceBodyValidator.validateFieldInInterface(
          modifiers,
          ctx,
          this.currentTypeSymbol,
          this,
        );

        // Additional field modifier validations
        FieldModifierValidator.validateFieldVisibilityModifiers(
          modifiers,
          ctx,
          this.currentTypeSymbol,
          this,
        );
      }

      // Process each variable declarator in the field declaration
      for (const declarator of ctx
        .variableDeclarators()
        ?.variableDeclarator() || []) {
        this.processVariableDeclarator(
          declarator,
          type,
          modifiers,
          SymbolKind.Field,
        );
      }

      // Reset modifiers and annotations for the next symbol
      this.resetModifiers();
      this.resetAnnotations();
    } catch (e) {
      const errorMessage = e instanceof Error ? e.message : String(e);
      this.addError(`Error in field declaration: ${errorMessage}`, ctx);
    }
  }

  /**
   * Called when entering a local variable declaration
   */
  enterLocalVariableDeclaration(ctx: LocalVariableDeclarationContext): void {
    try {
      // Get current modifiers and reset for next declaration
      const modifiers = this.getCurrentModifiers();
      this.resetModifiers();

      // Get the type
      const varTypeText = ctx.typeRef()
        ? this.getTextFromContext(ctx.typeRef())
        : 'Object';
      const varType = this.createTypeInfo(varTypeText);

      // Process each variable declared
      const variableDeclarators = ctx
        .variableDeclarators()
        .variableDeclarator();
      for (const declarator of variableDeclarators) {
        const name = declarator.id()?.text ?? 'unknownVariable';

        // Check for duplicate variable in current scope
        const currentScope = this.symbolTable.getCurrentScope();
        const existingSymbol = currentScope.getSymbol(name);
        if (existingSymbol) {
          this.addError(`Duplicate variable declaration: ${name}`, declarator);
          continue;
        }

        // Always process the variable in the current scope
        this.processVariableDeclarator(
          declarator,
          varType,
          modifiers,
          SymbolKind.Variable,
        );
      }
    } catch (e) {
      const errorMessage = e instanceof Error ? e.message : String(e);
      this.addError(
        `Error in local variable declaration: ${errorMessage}`,
        ctx,
      );
    }
  }

  /**
   * Called when entering an enum declaration
   */
  enterEnumDeclaration(ctx: EnumDeclarationContext): void {
    try {
      const name = ctx.id()?.text ?? 'unknownEnum';

      // Validate enum in interface
      InterfaceBodyValidator.validateEnumInInterface(
        name,
        ctx,
        this.currentTypeSymbol,
        this,
      );

      const modifiers = this.getCurrentModifiers();

<<<<<<< HEAD
      // Create enum symbol using createTypeSymbol method
=======
>>>>>>> aeb31a2e
      const enumSymbol = this.createTypeSymbol(
        ctx,
        name,
        SymbolKind.Enum,
        modifiers,
<<<<<<< HEAD
      ) as EnumSymbol;

      // Initialize enum-specific properties
      enumSymbol.values = [];
=======
      );
>>>>>>> aeb31a2e

      this.currentTypeSymbol = enumSymbol;
      this.symbolTable.addSymbol(enumSymbol);
      this.symbolTable.enterScope(name);
    } catch (e) {
      const errorMessage = e instanceof Error ? e.message : String(e);
      this.addError(`Error in enum: ${errorMessage}`, ctx);
    }
  }

  /**
   * Called when entering enum constants
   */
  enterEnumConstants(ctx: EnumConstantsContext): void {
    try {
      const enumType = this.createTypeInfo(
        this.currentTypeSymbol?.name ?? 'Object',
      );
      const enumSymbol = this.currentTypeSymbol as EnumSymbol | null;

      if (!enumSymbol || enumSymbol.kind !== SymbolKind.Enum) {
        this.addError('Enum constants found outside of enum declaration', ctx);
        return;
      }

      for (const id of ctx.id()) {
        const name = id.text;
        const modifiers = this.getCurrentModifiers();

        // Create enum value symbol using createPropertySymbol method
        const valueSymbol = this.createPropertySymbol(
          id,
          name,
          SymbolKind.EnumValue,
          enumType,
          modifiers,
        );

        enumSymbol.values.push(valueSymbol);
        this.symbolTable.addSymbol(valueSymbol);
      }
    } catch (e) {
      const errorMessage = e instanceof Error ? e.message : String(e);
      this.addError(`Error in enum constants: ${errorMessage}`, ctx);
    }
  }

  /**
   * Called when exiting an enum declaration
   */
  exitEnumDeclaration(): void {
    // Exit enum scope
    this.symbolTable.exitScope();
  }

  /**
   * Called when entering a block
   */
  enterBlock(ctx: BlockContext): void {
    try {
      this.blockDepth++;
      const name = `block${this.blockDepth}`;
      const modifiers = this.getCurrentModifiers();
      const location = this.getLocation(ctx);
      const parent = this.currentTypeSymbol || this.currentMethodSymbol;
      const parentKey = parent ? parent.key : null;
      const key = {
        prefix: SymbolKind.Method,
        name,
        path: this.getCurrentPath(),
      };

      const blockSymbol: ApexSymbol = {
        name,
        kind: SymbolKind.Method,
        location,
        modifiers,
        parent,
        key,
        parentKey,
      };

      this.symbolTable.enterScope(name, 'block');
      this.symbolTable.addSymbol(blockSymbol);
    } catch (e) {
      const errorMessage = e instanceof Error ? e.message : String(e);
      this.addError(`Error in block: ${errorMessage}`, ctx);
    }
  }

  /**
   * Called when exiting a block
   */
  exitBlock(): void {
    // Exit block scope
    const currentScope = this.symbolTable.getCurrentScope();
    this.logger.debug(() => `Exiting block scope: ${currentScope.name}`);
    this.symbolTable.exitScope();
    this.blockDepth--;
  }

  /**
   * Process a variable declarator
   */
  private processVariableDeclarator(
    ctx: VariableDeclaratorContext,
    type: TypeInfo,
    modifiers: SymbolModifiers,
    kind: SymbolKind.Field | SymbolKind.Variable | SymbolKind.EnumValue,
  ): void {
    try {
      const name = ctx.id()?.text ?? 'unknownVariable';
<<<<<<< HEAD

      const variableSymbol = this.createPropertySymbol(
        ctx,
        name,
        kind,
        type,
        modifiers,
=======
      const variableSymbol = this.createVariableSymbol(
        ctx,
        modifiers,
        name,
        kind,
        type,
>>>>>>> aeb31a2e
      );

      this.symbolTable.addSymbol(variableSymbol);
    } catch (e) {
      const errorMessage = e instanceof Error ? e.message : String(e);
      this.addError(`Error in variable: ${errorMessage}`, ctx);
    }
  }

  /**
   * Get location information from a context
   */
  private getLocation(ctx: ParserRuleContext): SymbolLocation {
    return {
      startLine: ctx.start.line,
      startColumn: ctx.start.charPositionInLine,
      endLine: ctx.stop?.line ?? ctx.start.line,
      endColumn:
        (ctx.stop?.charPositionInLine ?? ctx.start.charPositionInLine) +
        (ctx.stop?.text?.length ?? 0),
    };
  }

  /**
   * Get precise location information for just the identifier (name)
   * This excludes any surrounding context like keywords, modifiers, etc.
   *
   * @param ctx The parser context containing the identifier
   * @param name The name of the identifier to locate
   * @returns The precise location of the identifier
   */
  private getIdentifierLocation(
    ctx: ParserRuleContext,
    name: string,
  ): SymbolLocation {
    // Try to find the identifier node within the context
    // For most contexts, the identifier is accessible via ctx.id()
    let identifierNode: any = null;

    // Check if the context has an id() method (most common case)
    if (typeof (ctx as any).id === 'function') {
      identifierNode = (ctx as any).id();
    }

    // If we found the identifier node, use its position
    if (identifierNode && identifierNode.start && identifierNode.stop) {
      return {
        startLine: identifierNode.start.line,
        startColumn: identifierNode.start.charPositionInLine,
        endLine: identifierNode.stop.line,
        endColumn:
          identifierNode.stop.charPositionInLine +
          identifierNode.stop.text.length,
      };
    }

    // Fallback: try to find the identifier in the source text more carefully
    // This handles cases where the identifier node isn't directly accessible
    const startLine = ctx.start.line;
    const startColumn = ctx.start.charPositionInLine;

    // Get the full context text and find the identifier
    const contextText = ctx.text || '';

    // Use a word boundary regex to find the exact identifier
    const escapedName = name.replace(/[.*+?^${}()|[\]\\]/g, '\\$&');
    const nameRegex = new RegExp(`\\b${escapedName}\\b`);
    const match = nameRegex.exec(contextText);

    if (match && match.index !== undefined) {
      // Calculate the actual position by adding the match index to the start column
      const actualStartColumn = startColumn + match.index;

      return {
        startLine,
        startColumn: actualStartColumn,
        endLine: startLine,
        endColumn: actualStartColumn + name.length,
      };
    }

    // Final fallback - return the full context location
    return this.getLocation(ctx);
  }

  /**
   * Apply a modifier to the modifiers object
   */
  private applyModifier(modifiers: SymbolModifiers, modifier: string): void {
    switch (modifier.toLowerCase()) {
      case 'public':
        modifiers.visibility = SymbolVisibility.Public;
        break;
      case 'private':
        modifiers.visibility = SymbolVisibility.Private;
        break;
      case 'protected':
        modifiers.visibility = SymbolVisibility.Protected;
        break;
      case 'global':
        modifiers.visibility = SymbolVisibility.Global;
        break;
      case 'static':
        modifiers.isStatic = true;
        break;
      case 'final':
        modifiers.isFinal = true;
        break;
      case 'abstract':
        modifiers.isAbstract = true;
        break;
      case 'virtual':
        modifiers.isVirtual = true;
        break;
      case 'override':
        modifiers.isOverride = true;
        break;
      case 'transient':
        modifiers.isTransient = true;
        break;
      case 'testmethod':
        modifiers.isTestMethod = true;
        break;
      case 'webservice':
        modifiers.isWebService = true;
        break;
    }
  }

  /**
   * Extract text from a parser context
   */
  private getTextFromContext(ctx: any): string {
    if (!ctx) return '';
    return ctx.text || '';
  }

  /**
   * Get the return type from a method declaration context
   * Handles both typeRef and VOID cases
   */
  private getReturnType(
    ctx: MethodDeclarationContext | InterfaceMethodDeclarationContext,
  ): TypeInfo {
    if (ctx.typeRef()) {
      return this.createTypeInfo(this.getTextFromContext(ctx.typeRef()!));
    }
    // Handle VOID case
    return createPrimitiveType('void');
  }

  /**
   * Create a TypeInfo object from a type string
   */
  private createTypeInfo(typeString: string): TypeInfo {
    this.logger.debug(
      () => `createTypeInfo called with typeString: ${typeString}`,
    );

    // Handle qualified type names (e.g., System.PageReference)
    if (typeString.includes('.')) {
      const [namespace, typeName] = typeString.split('.');
      this.logger.debug(
        () =>
          `Processing qualified type - namespace: ${namespace}, typeName: ${typeName}`,
      );

      // Use predefined namespaces for built-in types
      if (namespace === 'System') {
        this.logger.debug(
          () => 'Using Namespaces.SYSTEM for System namespace type',
        );
        return {
          name: typeName,
          isArray: false,
          isCollection: false,
          isPrimitive: false,
          namespace: Namespaces.SYSTEM,
          originalTypeString: typeString,
          getNamespace: () => Namespaces.SYSTEM,
        };
      }
      // For other namespaces, create a new namespace instance
      this.logger.debug(
        () => 'Creating new namespace instance for non-System namespace',
      );
      return {
        name: typeName,
        isArray: false,
        isCollection: false,
        isPrimitive: false,
        namespace: new Namespace(namespace, ''),
        originalTypeString: typeString,
        getNamespace: () => new Namespace(namespace, ''),
      };
    }

    // For simple types, use createPrimitiveType
    this.logger.debug(() => 'Using createPrimitiveType for simple type');
    return createPrimitiveType(typeString);
  }

  /**
   * Check if a symbol has a parent that is a class (meaning it's an inner class)
   * @param symbol The symbol to check, defaults to the current type symbol if not provided
   * @returns true if the symbol is an inner class, false otherwise
   */
  private hasClassParent(symbol?: TypeSymbol | null): boolean {
    if (!symbol) {
      return false;
    }
    const parent = symbol.parent;
    return (
      parent !== null &&
      parent !== undefined &&
      parent.kind === SymbolKind.Class
    );
  }

  /**
   * Check if a symbol is nested within another inner class
   * @param symbol The symbol to check, defaults to the current type symbol if not provided
   * @returns true if the symbol is nested within another inner class, false otherwise
   */
  private isNestedInInnerClass(symbol?: TypeSymbol | null): boolean {
    // Use the provided symbol or fall back to current type symbol
    const symbolToCheck = symbol || this.currentTypeSymbol;

    // If no symbol to check, return false
    if (!symbolToCheck) {
      return false;
    }

    // Start with the parent
    let current = symbolToCheck.parent;
    let classCount = 0;

    // Traverse up the parent chain
    while (current) {
      if (current.kind === SymbolKind.Class) {
        classCount++;
        // If we find more than one class in the parent chain,
        // this means we have a nested inner class
        if (classCount > 1) {
          return true;
        }
      }
      current = current.parent;
    }

    return false;
  }

  /**
   * Add an error to the error list
   */
  addError(message: string, ctx: ParserRuleContext): void {
    const error: SemanticError = {
      type: 'semantic',
      severity: 'error',
      message,
      line: ctx.start.line,
      column: ctx.start.charPositionInLine,
      filePath: this.currentFilePath,
    };
    this.semanticErrors.push(error);
    super.addError(message, ctx);
  }

  /**
   * Add a warning to the warning list
   */
  addWarning(message: string, ctx: ParserRuleContext): void {
    const warning: SemanticError = {
      type: 'semantic',
      severity: 'warning',
      message,
      line: ctx.start.line,
      column: ctx.start.charPositionInLine,
      filePath: this.currentFilePath,
    };
    this.semanticWarnings.push(warning);
    super.addWarning(message, ctx);
  }

  /**
   * Get all semantic errors
   */
  getErrors(): SemanticError[] {
    return this.semanticErrors;
  }

  /**
   * Get all semantic warnings
   */
  getWarnings(): string[] {
    return this.semanticWarnings.map((warning) => warning.message);
  }

  /**
   * Get all semantic warnings with full details
   */
  getSemanticWarnings(): SemanticError[] {
    return this.semanticWarnings;
  }

  private createTypeSymbol(
    ctx: ParserRuleContext,
    name: string,
    kind:
      | SymbolKind.Class
      | SymbolKind.Interface
      | SymbolKind.Trigger
      | SymbolKind.Enum,
    modifiers: SymbolModifiers,
  ): TypeSymbol {
    const location = this.getLocation(ctx);
    const parent = this.currentTypeSymbol;
    const parentKey = parent ? parent.key : null;
    const key = {
      prefix: kind,
      name,
      path: this.getCurrentPath(),
    };

    // Get the identifier location for the type symbol
    const identifierLocation = this.getIdentifierLocation(ctx, name);

    const typeSymbol: TypeSymbol = {
      name,
      kind,
      location,
      modifiers,
      interfaces: [],
      parent,
      key,
      parentKey,
      annotations: this.getCurrentAnnotations(),
      identifierLocation,
    };

    // For enums, we need to add the values array
    // TODO: change to a more generic approach
    if (typeSymbol.kind === SymbolKind.Enum) {
      (typeSymbol as EnumSymbol).values = [];
    }

    return typeSymbol;
  }

  private createMethodSymbol(
    ctx: ParserRuleContext,
    name: string,
    modifiers: SymbolModifiers,
    returnType: TypeInfo,
  ): MethodSymbol {
    const location = this.getLocation(ctx);
    const parent = this.currentTypeSymbol;
    const parentKey = parent ? parent.key : null;
    const key = {
      prefix: SymbolKind.Method,
      name,
      path: this.getCurrentPath(),
    };

    // Get the identifier location for the method symbol
    const identifierLocation = this.getIdentifierLocation(ctx, name);

    const methodSymbol: MethodSymbol = {
      name,
      kind: SymbolKind.Method,
      location,
      modifiers,
      returnType,
      parameters: [],
      parent,
      key,
      parentKey,
      isConstructor: false,
      annotations: this.getCurrentAnnotations(),
      identifierLocation,
    };

    return methodSymbol;
  }

  private createVariableSymbol(
    ctx: ParserRuleContext,
    modifiers: SymbolModifiers,
    name: string,
    kind:
      | SymbolKind.Property
<<<<<<< HEAD
      | SymbolKind.Variable
      | SymbolKind.EnumValue
      | SymbolKind.Parameter,
=======
      | SymbolKind.Field
      | SymbolKind.Variable
      | SymbolKind.EnumValue,
>>>>>>> aeb31a2e
    type: TypeInfo,
    modifiers: SymbolModifiers,
  ): VariableSymbol {
    const location = this.getLocation(ctx);
    const parent = this.currentTypeSymbol || this.currentMethodSymbol;
    const parentKey = parent ? parent.key : null;
    const key = {
      prefix: kind,
      name,
      path: this.getCurrentPath(),
    };

<<<<<<< HEAD
    // Get the identifier location for the variable symbol
    const identifierLocation = this.getIdentifierLocation(ctx, name);

    const propertySymbol: VariableSymbol = {
=======
    const variableSymbol: VariableSymbol = {
>>>>>>> aeb31a2e
      name,
      kind,
      location,
      modifiers,
      type,
      parent,
      key,
      parentKey,
      identifierLocation,
    };

    return variableSymbol;
  }

  private getCurrentPath(): string[] {
    const path: string[] = [];
    let current = this.currentTypeSymbol;
    while (current) {
      path.unshift(current.name);
      current = current.parent as TypeSymbol | null;
    }
    return path;
  }

  /**
   * Called when entering a trigger declaration
   */
  enterTriggerMemberDeclaration(ctx: TriggerMemberDeclarationContext): void {
    try {
      // Get the trigger name from the parent context
      const triggerUnit = ctx.parent?.parent as TriggerUnitContext;
      const name = triggerUnit?.id(0)?.text ?? 'unknownTrigger';
      const modifiers = this.getCurrentModifiers();

      // Create trigger symbol
      const triggerSymbol = this.createTypeSymbol(
        ctx,
        name,
        SymbolKind.Trigger,
        modifiers,
      );

      // Store the current type symbol
      this.currentTypeSymbol = triggerSymbol;

      // Add symbol to current scope
      this.symbolTable.addSymbol(triggerSymbol);

      // Enter trigger scope
      this.symbolTable.enterScope(name);
      this.logger.debug(() => `Entered trigger scope: ${name}`);

      // Reset annotations for the next symbol
      this.resetAnnotations();
    } catch (e) {
      const errorMessage = e instanceof Error ? e.message : String(e);
      this.addError(`Error in trigger declaration: ${errorMessage}`, ctx);
    }
  }

  /**
   * Called when exiting a trigger declaration
   */
  exitTriggerMemberDeclaration(): void {
    // Exit trigger scope
    this.symbolTable.exitScope();
    this.currentTypeSymbol = null;
  }

  /**
   * Called when entering a trigger unit
   */
  enterTriggerUnit(ctx: TriggerUnitContext): void {
    try {
      // Get the trigger name from the first id
      const name = ctx.id(0)?.text ?? 'unknownTrigger';
      const modifiers = this.getCurrentModifiers();

      // Create trigger symbol
      const triggerSymbol = this.createTypeSymbol(
        ctx,
        name,
        SymbolKind.Trigger,
        modifiers,
      );

      // Store the current type symbol
      this.currentTypeSymbol = triggerSymbol;

      // Add symbol to current scope
      this.symbolTable.addSymbol(triggerSymbol);

      // Enter trigger scope
      this.symbolTable.enterScope(name);
      this.logger.debug(() => `Entered trigger scope: ${name}`);

      // Reset annotations for the next symbol
      this.resetAnnotations();
    } catch (e) {
      const errorMessage = e instanceof Error ? e.message : String(e);
      this.addError(`Error in trigger declaration: ${errorMessage}`, ctx);
    }
  }

  /**
   * Called when exiting a trigger unit
   */
  exitTriggerUnit(): void {
    // Exit trigger scope
    this.symbolTable.exitScope();
    this.currentTypeSymbol = null;
  }
}<|MERGE_RESOLUTION|>--- conflicted
+++ resolved
@@ -738,6 +738,15 @@
       this.addError(`Error in parameter: ${errorMessage}`, ctx);
     }
   }
+  createPropertySymbol(
+    ctx: FormalParameterContext,
+    name: string,
+    Parameter: SymbolKind,
+    type: TypeInfo,
+    modifiers: SymbolModifiers,
+  ) {
+    throw new Error('Method not implemented.');
+  }
 
   /**
    * Called when entering a property declaration
@@ -906,23 +915,16 @@
 
       const modifiers = this.getCurrentModifiers();
 
-<<<<<<< HEAD
       // Create enum symbol using createTypeSymbol method
-=======
->>>>>>> aeb31a2e
       const enumSymbol = this.createTypeSymbol(
         ctx,
         name,
         SymbolKind.Enum,
         modifiers,
-<<<<<<< HEAD
       ) as EnumSymbol;
 
       // Initialize enum-specific properties
       enumSymbol.values = [];
-=======
-      );
->>>>>>> aeb31a2e
 
       this.currentTypeSymbol = enumSymbol;
       this.symbolTable.addSymbol(enumSymbol);
@@ -1035,22 +1037,12 @@
   ): void {
     try {
       const name = ctx.id()?.text ?? 'unknownVariable';
-<<<<<<< HEAD
-
-      const variableSymbol = this.createPropertySymbol(
-        ctx,
+      const variableSymbol = this.createVariableSymbol(
+        ctx,
+        modifiers,
         name,
         kind,
         type,
-        modifiers,
-=======
-      const variableSymbol = this.createVariableSymbol(
-        ctx,
-        modifiers,
-        name,
-        kind,
-        type,
->>>>>>> aeb31a2e
       );
 
       this.symbolTable.addSymbol(variableSymbol);
@@ -1443,17 +1435,11 @@
     name: string,
     kind:
       | SymbolKind.Property
-<<<<<<< HEAD
       | SymbolKind.Variable
-      | SymbolKind.EnumValue
-      | SymbolKind.Parameter,
-=======
+      | SymbolKind.Parameter
       | SymbolKind.Field
-      | SymbolKind.Variable
       | SymbolKind.EnumValue,
->>>>>>> aeb31a2e
     type: TypeInfo,
-    modifiers: SymbolModifiers,
   ): VariableSymbol {
     const location = this.getLocation(ctx);
     const parent = this.currentTypeSymbol || this.currentMethodSymbol;
@@ -1464,14 +1450,10 @@
       path: this.getCurrentPath(),
     };
 
-<<<<<<< HEAD
     // Get the identifier location for the variable symbol
     const identifierLocation = this.getIdentifierLocation(ctx, name);
 
-    const propertySymbol: VariableSymbol = {
-=======
     const variableSymbol: VariableSymbol = {
->>>>>>> aeb31a2e
       name,
       kind,
       location,
