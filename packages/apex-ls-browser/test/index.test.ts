--- conflicted
+++ resolved
@@ -154,9 +154,6 @@
   MessageType: { Info: 1 },
 }));
 
-<<<<<<< HEAD
-describe('apex-ls-browser', () => {
-=======
 // Mock the document processing functions
 const mockDispatchProcessOnOpenDocument = jest.fn();
 const mockDispatchProcessOnChangeDocument = jest.fn();
@@ -171,7 +168,6 @@
 }));
 
 describe('Apex Language Server Browser', () => {
->>>>>>> 56201743
   beforeEach(() => {
     // Clear all mocks before each test
     jest.clearAllMocks();
