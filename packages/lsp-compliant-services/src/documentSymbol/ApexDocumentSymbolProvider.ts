/*
 * Copyright (c) 2025, salesforce.com, inc.
 * All rights reserved.
 * Licensed under the BSD 3-Clause license.
 * For full license text, see LICENSE.txt file in the
 * repo root or https://opensource.org/licenses/BSD-3-Clause
 */

import {
  DocumentSymbolParams,
  DocumentSymbol,
  SymbolInformation,
  SymbolKind,
  Range,
  Position,
<<<<<<< HEAD
} from 'vscode-languageserver-protocol';
import { TextDocument } from 'vscode-languageserver-textdocument';
=======
} from 'vscode-languageserver';
>>>>>>> aeb31a2e
import {
  SymbolTable,
  CompilerService,
  ApexSymbolCollectorListener,
  ApexSymbol,
  MethodSymbol,
  VariableSymbol,
  TypeInfo,
} from '@salesforce/apex-lsp-parser-ast';
import { getLogger } from '@salesforce/apex-lsp-logging';

import { ApexStorageInterface } from '../storage/ApexStorageInterface';
import { ApexSettingsManager } from '../settings/ApexSettingsManager';

/**
<<<<<<< HEAD
 * Symbol types that can have children (classes, interfaces, enums, triggers)
 * These are compound symbols that can contain other symbols within their scope
 */
const COMPOUND_SYMBOL_TYPES = [
  'class',
  'interface',
  'enum',
  'trigger',
] as const;

/**
 * Maps Apex symbol kinds to LSP symbol kinds
 * This converts the internal Apex symbol types to standard LSP SymbolKind values
 */
const SYMBOL_KIND_MAP: Record<string, SymbolKind> = {
  class: SymbolKind.Class, // 5
  interface: SymbolKind.Interface, // 11
  method: SymbolKind.Method, // 6
  property: SymbolKind.Property, // 7
  field: SymbolKind.Field, // 8
  variable: SymbolKind.Variable, // 13
  enum: SymbolKind.Enum, // 10
  enumvalue: SymbolKind.EnumMember, // 22
  parameter: SymbolKind.Variable, // 13 (parameters are treated as variables)
  trigger: SymbolKind.Class, // 5 (treating triggers as classes for consistency)
};

/**
 * Interface for precise identifier location information
 * Used to create more accurate ranges that exclude surrounding keywords/modifiers
 */
interface IdentifierLocation {
  startLine: number;
  startColumn: number;
  endLine?: number;
  endColumn?: number;
}

/**
 * Extended Apex symbol with optional identifier location
 * This allows for more precise range calculations when identifier location is available
 */
type ApexSymbolWithIdentifier = ApexSymbol & {
  identifierLocation?: IdentifierLocation;
};

/**
 * Interface for Apex document symbol providers
=======
 * Interface for Apex document symbol provider
>>>>>>> aeb31a2e
 */
export interface ApexDocumentSymbolProvider {
  /**
   * Provides document symbols for the given document
   * @param params The document symbol parameters
   * @returns Array of document symbols or symbol information
   */
  provideDocumentSymbols(
    params: DocumentSymbolParams,
  ): Promise<DocumentSymbol[] | SymbolInformation[] | null>;
}

/**
 * Implementation of Apex document symbol provider
 * Converts Apex symbols from the parser into LSP DocumentSymbol format
 */
export class DefaultApexDocumentSymbolProvider
  implements ApexDocumentSymbolProvider
{
  private readonly compilerService: CompilerService;

  constructor(private readonly storage: ApexStorageInterface) {
    this.compilerService = new CompilerService();
  }

  /**
   * Provides document symbols for the given document
   * @param params The document symbol parameters
   * @returns Array of document symbols or symbol information
   */
  async provideDocumentSymbols(
    params: DocumentSymbolParams,
  ): Promise<DocumentSymbol[] | SymbolInformation[] | null> {
    const logger = getLogger();
    try {
      const documentUri = params.textDocument.uri;
      logger.debug(
        () => `Attempting to get document from storage for URI: ${documentUri}`,
      );

      const document = await this.storage.getDocument(documentUri);

      if (!document) {
        logger.debug(
          () => `Document not found in storage for URI: ${documentUri}`,
        );
        return null;
      }

      const documentText = document.getText();
      logger.debug(
<<<<<<< HEAD
        `Document found in storage. Content length: ${documentText.length}`,
=======
        () =>
          `Document found in storage. Content length: ${document.getText().length}`,
>>>>>>> aeb31a2e
      );
      logger.debug(
        `Document content preview: ${documentText.substring(0, 100)}...`,
      );

      // Create a symbol collector listener to parse the document
      const table = new SymbolTable();
      const listener = new ApexSymbolCollectorListener(table);
      const settingsManager = ApexSettingsManager.getInstance();
      const options = settingsManager.getCompilationOptions(
        'documentSymbols',
        documentText.length,
      );

      // Parse the document using the compiler service
      const result = this.compilerService.compile(
        documentText,
        documentUri,
        listener,
        options,
      );

      if (result.errors.length > 0) {
        logger.debug(() => `Errors parsing document: ${result.errors}`);
        return null;
      }

      // Get the symbol table from the listener
      const symbolTable = listener.getResult();
      const symbols: DocumentSymbol[] = [];

      // Get all symbols from the global scope
      const globalSymbols = symbolTable.getCurrentScope().getAllSymbols();
      logger.debug(`Found ${globalSymbols.length} global symbols in document`);

      // Process each symbol and convert to LSP DocumentSymbol format
      for (const symbol of globalSymbols) {
        const documentSymbol = this.createDocumentSymbol(symbol, document);

        // Recursively collect children for compound symbol types (classes, interfaces, etc.)
        if (this.isCompoundSymbolType(symbol.kind)) {
          const childScopes = symbolTable.getCurrentScope().getChildren();
          const typeScope = childScopes.find(
            (scope: any) => scope.name === symbol.name,
          );

          if (typeScope) {
            logger.debug(
              `Collecting children for ${symbol.kind} '${symbol.name}'`,
            );
            documentSymbol.children = this.collectChildren(
              typeScope,
              symbol.kind,
              document,
            );
          }
        }

        symbols.push(documentSymbol);
      }

      logger.debug(`Returning ${symbols.length} document symbols`);
      return symbols;
    } catch (error) {
      logger.error(() => `Error providing document symbols: ${error}`);
      return null;
    }
  }

  /**
   * Maps Apex symbol kinds to LSP symbol kinds
   * This converts the internal Apex symbol types to standard LSP SymbolKind values
   */
  private mapSymbolKind(kind: string): SymbolKind {
<<<<<<< HEAD
    const mappedKind = SYMBOL_KIND_MAP[kind.toLowerCase()];
    if (mappedKind) {
      return mappedKind;
=======
    let mappedKind: SymbolKind;
    switch (kind.toLowerCase()) {
      case 'class':
        mappedKind = SymbolKind.Class; // 5
        break;
      case 'interface':
        mappedKind = SymbolKind.Interface; // 11
        break;
      case 'method':
        mappedKind = SymbolKind.Method; // 6
        break;
      case 'property':
        mappedKind = SymbolKind.Property; // 7
        break;
      case 'field':
        mappedKind = SymbolKind.Field; // 8
        break;
      case 'variable':
        mappedKind = SymbolKind.Variable; // 13
        break;
      case 'enum':
        mappedKind = SymbolKind.Enum; // 10
        break;
      case 'enumvalue':
        mappedKind = SymbolKind.EnumMember; // 22
        break;
      case 'parameter':
        mappedKind = SymbolKind.Variable; // 13
        break;
      case 'trigger':
        mappedKind = SymbolKind.Class; // 5 (treating triggers as classes)
        break;
      default:
        getLogger().debug(() => `Unknown symbol kind: ${kind}`);
        mappedKind = SymbolKind.Variable; // 13
>>>>>>> aeb31a2e
    }

    getLogger().warn(() => `Unknown symbol kind: ${kind}`);
    return SymbolKind.Variable; // 13 (default fallback)
  }

  /**
   * Formats the display name for a symbol based on its type
   * For methods, includes parameter types and return type for better UX
   * For other symbols, returns the simple name
   */
  private formatSymbolName(symbol: ApexSymbol): string {
    if (symbol.kind?.toLowerCase() !== 'method') {
      return symbol.name;
    }

    try {
      const methodSymbol = symbol as MethodSymbol;
      const parameterList = this.buildParameterList(
        methodSymbol.parameters || [],
      );
      const returnTypeString = this.formatReturnType(methodSymbol.returnType);

<<<<<<< HEAD
      // Format: methodName(paramTypes) : ReturnType
      return `${symbol.name}(${parameterList}) : ${returnTypeString}`;
    } catch (error) {
      // Fallback to original name if anything goes wrong
      return symbol.name;
=======
        // Format: methodName(paramTypes) : ReturnType
        return `${symbol.name}(${parameterList}) : ${returnTypeString}`;
      } catch (_e) {
        // Fallback to original name if anything goes wrong
        return symbol.name;
      }
>>>>>>> aeb31a2e
    }
  }

  /**
   * Builds a comma-separated list of parameter types
   * Used for method signature display in the outline
   */
  private buildParameterList(parameters: VariableSymbol[]): string {
    if (!parameters?.length) {
      return '';
    }

    return parameters
      .map((param) => this.formatTypeInfo(param.type))
      .join(', ');
  }

  /**
   * Formats a return type for display
   * Returns 'void' for methods without return types
   */
  private formatReturnType(returnType: TypeInfo): string {
    return returnType ? this.formatTypeInfo(returnType) : 'void';
  }

  /**
   * Formats a TypeInfo object for display
   * Uses originalTypeString if available for better accuracy
   */
  private formatTypeInfo(typeInfo: TypeInfo): string {
    if (!typeInfo) {
      return 'unknown';
    }

    return typeInfo.originalTypeString || typeInfo.name || 'unknown';
  }

  /**
   * Creates a document symbol from an Apex symbol
   * This is the main conversion point from internal Apex symbols to LSP DocumentSymbol format
   */
  private createDocumentSymbol(
    symbol: ApexSymbol,
    document: TextDocument,
  ): DocumentSymbol {
    return {
      name: this.formatSymbolName(symbol),
      kind: this.mapSymbolKind(symbol.kind),
      range: this.createRange(symbol, document),
      selectionRange: this.createSelectionRange(symbol, document),
      children: [],
    };
  }

  /**
   * Checks if a symbol type can have children
   * Only compound symbol types (classes, interfaces, enums, triggers) can contain other symbols
   */
  private isCompoundSymbolType(kind: string): boolean {
    return COMPOUND_SYMBOL_TYPES.includes(
      kind.toLowerCase() as (typeof COMPOUND_SYMBOL_TYPES)[number],
    );
  }

  /**
   * Recursively collects children symbols for a given scope and kind
   * This builds the hierarchical structure of the document outline
   */
  private collectChildren(
    scope: any,
    parentKind: string,
    document: TextDocument,
  ): DocumentSymbol[] {
    const children: DocumentSymbol[] = [];
    const childSymbols = scope.getAllSymbols();
    const logger = getLogger();

    logger.debug(
<<<<<<< HEAD
      `Collecting children for ${parentKind} '${scope.name}': ${childSymbols.length} symbols found`,
=======
      () =>
        `collectChildren for parentKind=${parentKind}, scope=${scope.name}, childSymbols=${childSymbols.map(
          (s: any) => ({ name: s.name, kind: s.kind }),
        )}`,
>>>>>>> aeb31a2e
    );

    for (const childSymbol of childSymbols) {
      // For interfaces, only include methods (Apex interfaces can only contain method signatures)
      if (
        parentKind.toLowerCase() === 'interface' &&
        childSymbol.kind.toLowerCase() !== 'method'
      ) {
        logger.debug(
          `Skipping non-method symbol '${childSymbol.name}' in interface`,
        );
        continue;
      }

      const childDocumentSymbol = this.createDocumentSymbol(
        childSymbol,
        document,
      );

      // Recursively collect children for compound symbol types
      if (this.isCompoundSymbolType(childSymbol.kind)) {
        const childScope = scope
          .getChildren()
          .find((s: any) => s.name === childSymbol.name);

        if (childScope) {
          logger.debug(
            `Recursively collecting children for nested ${childSymbol.kind} '${childSymbol.name}'`,
          );
          childDocumentSymbol.children = this.collectChildren(
            childScope,
            childSymbol.kind,
            document,
          );
        }
      }

      children.push(childDocumentSymbol);
    }

    logger.debug(
      `Collected ${children.length} children for ${parentKind} '${scope.name}'`,
    );
    return children;
  }

  /**
   * Creates a range from identifier location or returns null if not available
   * This provides the most precise range when identifier location is available from the parser
   */
  private createRangeFromIdentifier(
    symbol: ApexSymbolWithIdentifier,
    document: TextDocument,
  ): Range | null {
    if (!symbol.identifierLocation) {
      return null;
    }

    const idLocation = symbol.identifierLocation;
    const endColumn =
      idLocation.endColumn || idLocation.startColumn + symbol.name.length;

    return Range.create(
      Position.create(idLocation.startLine - 1, idLocation.startColumn),
      Position.create(
        (idLocation.endLine || idLocation.startLine) - 1,
        endColumn,
      ),
    );
  }

  /**
   * Creates a precise range that excludes leading whitespace
   * This finds the first non-whitespace character in the line for better UX
   */
  private createRange(
    symbol: ApexSymbolWithIdentifier,
    document: TextDocument,
  ): Range {
    // Try to use identifier location first (most precise)
    const identifierRange = this.createRangeFromIdentifier(symbol, document);
    if (identifierRange) {
      // For trimmed range, we want to extend from the identifier to the full symbol
      return Range.create(
        identifierRange.start,
        Position.create(
          symbol.location.endLine - 1,
          symbol.location.endColumn - 1,
        ),
      );
    }

    // Fallback: find first non-whitespace character on the line
    const startLine = symbol.location.startLine - 1;
    const lines = document.getText().split('\n');
    const lineText = lines[startLine] || '';
    const firstNonWhitespace = lineText.search(/\S/);

    const startPosition =
      firstNonWhitespace >= 0
        ? Position.create(startLine, firstNonWhitespace)
        : Position.create(startLine, symbol.location.startColumn - 1);

    return Range.create(
      startPosition,
      Position.create(
        symbol.location.endLine - 1,
        symbol.location.endColumn - 1,
      ),
    );
  }

  /**
   * Creates a precise selection range for the symbol name
   * This excludes leading whitespace and keywords for better selection behavior
   */
  private createSelectionRange(
    symbol: ApexSymbolWithIdentifier,
    document: TextDocument,
  ): Range {
    // Try to use identifier location first (most precise)
    const identifierRange = this.createRangeFromIdentifier(symbol, document);
    if (identifierRange) {
      return identifierRange;
    }

    // Fallback: find the symbol name in the line
    const startLine = symbol.location.startLine - 1;
    const lines = document.getText().split('\n');
    const lineText = lines[startLine] || '';

    // Use word boundary to find the exact symbol name
    const escapedName = symbol.name.replace(/[.*+?^${}()|[\]\\]/g, '\\$&');
    const nameRegex = new RegExp(`\\b${escapedName}\\b`);
    const match = lineText.match(nameRegex);
    const namePosition = match ? match.index! : -1;

    if (namePosition >= 0) {
      return Range.create(
        Position.create(startLine, namePosition),
        Position.create(startLine, namePosition + symbol.name.length),
      );
    }

    // Final fallback
    return Range.create(
      Position.create(
        symbol.location.startLine - 1,
        symbol.location.startColumn - 1,
      ),
      Position.create(
        symbol.location.endLine - 1,
        symbol.location.endColumn - 1,
      ),
    );
  }
}<|MERGE_RESOLUTION|>--- conflicted
+++ resolved
@@ -13,12 +13,8 @@
   SymbolKind,
   Range,
   Position,
-<<<<<<< HEAD
 } from 'vscode-languageserver-protocol';
 import { TextDocument } from 'vscode-languageserver-textdocument';
-=======
-} from 'vscode-languageserver';
->>>>>>> aeb31a2e
 import {
   SymbolTable,
   CompilerService,
@@ -34,7 +30,6 @@
 import { ApexSettingsManager } from '../settings/ApexSettingsManager';
 
 /**
-<<<<<<< HEAD
  * Symbol types that can have children (classes, interfaces, enums, triggers)
  * These are compound symbols that can contain other symbols within their scope
  */
@@ -83,9 +78,6 @@
 
 /**
  * Interface for Apex document symbol providers
-=======
- * Interface for Apex document symbol provider
->>>>>>> aeb31a2e
  */
 export interface ApexDocumentSymbolProvider {
   /**
@@ -137,12 +129,7 @@
 
       const documentText = document.getText();
       logger.debug(
-<<<<<<< HEAD
         `Document found in storage. Content length: ${documentText.length}`,
-=======
-        () =>
-          `Document found in storage. Content length: ${document.getText().length}`,
->>>>>>> aeb31a2e
       );
       logger.debug(
         `Document content preview: ${documentText.substring(0, 100)}...`,
@@ -217,47 +204,9 @@
    * This converts the internal Apex symbol types to standard LSP SymbolKind values
    */
   private mapSymbolKind(kind: string): SymbolKind {
-<<<<<<< HEAD
     const mappedKind = SYMBOL_KIND_MAP[kind.toLowerCase()];
     if (mappedKind) {
       return mappedKind;
-=======
-    let mappedKind: SymbolKind;
-    switch (kind.toLowerCase()) {
-      case 'class':
-        mappedKind = SymbolKind.Class; // 5
-        break;
-      case 'interface':
-        mappedKind = SymbolKind.Interface; // 11
-        break;
-      case 'method':
-        mappedKind = SymbolKind.Method; // 6
-        break;
-      case 'property':
-        mappedKind = SymbolKind.Property; // 7
-        break;
-      case 'field':
-        mappedKind = SymbolKind.Field; // 8
-        break;
-      case 'variable':
-        mappedKind = SymbolKind.Variable; // 13
-        break;
-      case 'enum':
-        mappedKind = SymbolKind.Enum; // 10
-        break;
-      case 'enumvalue':
-        mappedKind = SymbolKind.EnumMember; // 22
-        break;
-      case 'parameter':
-        mappedKind = SymbolKind.Variable; // 13
-        break;
-      case 'trigger':
-        mappedKind = SymbolKind.Class; // 5 (treating triggers as classes)
-        break;
-      default:
-        getLogger().debug(() => `Unknown symbol kind: ${kind}`);
-        mappedKind = SymbolKind.Variable; // 13
->>>>>>> aeb31a2e
     }
 
     getLogger().warn(() => `Unknown symbol kind: ${kind}`);
@@ -270,31 +219,43 @@
    * For other symbols, returns the simple name
    */
   private formatSymbolName(symbol: ApexSymbol): string {
-    if (symbol.kind?.toLowerCase() !== 'method') {
-      return symbol.name;
-    }
-
-    try {
-      const methodSymbol = symbol as MethodSymbol;
-      const parameterList = this.buildParameterList(
-        methodSymbol.parameters || [],
-      );
-      const returnTypeString = this.formatReturnType(methodSymbol.returnType);
-
-<<<<<<< HEAD
-      // Format: methodName(paramTypes) : ReturnType
-      return `${symbol.name}(${parameterList}) : ${returnTypeString}`;
-    } catch (error) {
-      // Fallback to original name if anything goes wrong
-      return symbol.name;
-=======
+    // Check if this is a method symbol
+    if (symbol.kind?.toLowerCase() === 'method') {
+      try {
+        // Cast to MethodSymbol to access method-specific properties
+        const methodSymbol = symbol as MethodSymbol;
+
+        // Build parameter list
+        const parameterList = this.buildParameterList(
+          methodSymbol.parameters || [],
+        );
+
+        // Build return type string
+        const returnTypeString = this.formatReturnType(methodSymbol.returnType);
+
         // Format: methodName(paramTypes) : ReturnType
         return `${symbol.name}(${parameterList}) : ${returnTypeString}`;
       } catch (_e) {
         // Fallback to original name if anything goes wrong
         return symbol.name;
       }
->>>>>>> aeb31a2e
+    }
+
+    try {
+      const methodSymbol = symbol as MethodSymbol;
+      const parameterList = this.buildParameterList(
+        methodSymbol.parameters || [],
+      );
+      const returnTypeString = this.formatReturnType(methodSymbol.returnType);
+
+      // Format: methodName(paramTypes) : ReturnType
+      return `${symbol.name}(${parameterList}) : ${returnTypeString}`;
+    } catch (error) {
+      getLogger().warn(
+        () => `Error formatting symbol name for '${symbol.name}': ${error}`,
+      );
+      // Fallback to original name if anything goes wrong
+      return symbol.name;
     }
   }
 
@@ -373,14 +334,7 @@
     const logger = getLogger();
 
     logger.debug(
-<<<<<<< HEAD
       `Collecting children for ${parentKind} '${scope.name}': ${childSymbols.length} symbols found`,
-=======
-      () =>
-        `collectChildren for parentKind=${parentKind}, scope=${scope.name}, childSymbols=${childSymbols.map(
-          (s: any) => ({ name: s.name, kind: s.kind }),
-        )}`,
->>>>>>> aeb31a2e
     );
 
     for (const childSymbol of childSymbols) {
